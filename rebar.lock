{"1.2.0",
[{<<"acceptor_pool">>,{pkg,<<"acceptor_pool">>,<<"1.0.0">>},1},
 {<<"app_config">>,
  {git,"https://gitlab.com/leapsight/app_config.git",
       {ref,"e6a4dc99c0c9f17a6d4d865e40aefc409986f849"}},
  0},
 {<<"base62">>,
  {git,"https://gitlab.com/leapsight/base62.git",
       {ref,"6e1c622c2e9bba51fadba44fa050d4b4ae706890"}},
  2},
<<<<<<< HEAD
=======
 {<<"eleveldb">>,
  {git,"https://github.com/Leapsight/eleveldb.git",
       {ref,"f7339ad2a57537b3f7e185a38341664d3cc22cfb"}},
  0},
 {<<"eqwalizer_support">>,
  {git_subdir,"https://github.com/whatsapp/eqwalizer.git",
              {ref,"7dd6d47910cb2cca22a2fddfeff662e04b78bec3"},
              "eqwalizer_support"},
  1},
>>>>>>> c62367b4
 {<<"gproc">>,{pkg,<<"gproc">>,<<"0.9.0">>},0},
 {<<"key_value">>,
  {git,"https://gitlab.com/leapsight/key_value.git",
       {ref,"414fb19cd067b368666ceb5a2a63f1f24109562b"}},
  1},
 {<<"ksuid">>,
  {git,"https://gitlab.com/leapsight/ksuid.git",
       {ref,"a5016017edd1e99d46c9a6d4c348cb818e542b13"}},
  1},
 {<<"observer_cli">>,{pkg,<<"observer_cli">>,<<"1.7.4">>},0},
 {<<"opentelemetry_api">>,{pkg,<<"opentelemetry_api">>,<<"1.2.1">>},1},
 {<<"opentelemetry_semantic_conventions">>,
  {pkg,<<"opentelemetry_semantic_conventions">>,<<"0.2.0">>},
  2},
 {<<"partisan">>,
  {git,"http://github.com/lasp-lang/partisan.git",
       {ref,"0e011d041fd31a2865b83bef3157d56f2db09ac2"}},
  0},
 {<<"quickrand">>,{pkg,<<"quickrand">>,<<"2.0.5">>},2},
 {<<"recon">>,{pkg,<<"recon">>,<<"2.5.3">>},0},
 {<<"rocksdb">>,{pkg,<<"rocksdb">>,<<"1.8.0">>},0},
 {<<"sext">>,{pkg,<<"sext">>,<<"1.8.0">>},0},
 {<<"types">>,{pkg,<<"types">>,<<"0.1.8">>},1},
 {<<"utils">>,
  {git,"https://gitlab.com/leapsight/utils.git",
       {ref,"881e59760358bf22979d6ef1fcd96fc476c8b3ca"}},
  0},
 {<<"uuid">>,{pkg,<<"uuid_erl">>,<<"2.0.5">>},1}]}.
[
{pkg_hash,[
 {<<"acceptor_pool">>, <<"43C20D2ACAE35F0C2BCD64F9D2BDE267E459F0F3FD23DAB26485BF518C281B21">>},
 {<<"gproc">>, <<"853CCB7805E9ADA25D227A157BA966F7B34508F386A3E7E21992B1B484230699">>},
 {<<"observer_cli">>, <<"3C1BFB6D91BF68F6A3D15F46AE20DA0F7740D363EE5BC041191CE8722A6C4FAE">>},
 {<<"opentelemetry_api">>, <<"7B69ED4F40025C005DE0B74FCE8C0549625D59CB4DF12D15C32FE6DC5076FF42">>},
 {<<"opentelemetry_semantic_conventions">>, <<"B67FE459C2938FCAB341CB0951C44860C62347C005ACE1B50F8402576F241435">>},
 {<<"quickrand">>, <<"06FCAD85CB47D5C85C51D6BC9C84A082501BA098A89D64AD0A2F69599E034C04">>},
 {<<"recon">>, <<"739107B9050EA683C30E96DE050BC59248FD27EC147696F79A8797FF9FA17153">>},
 {<<"rocksdb">>, <<"0AE072F9818DAC03E18BA0E4B436450D24040DFB1A526E2198B451FD9FA0284F">>},
 {<<"sext">>, <<"90A95B889F5C781B70BBCF44278B763148E313C376B60D87CE664CB1C1DD29B5">>},
 {<<"types">>, <<"5782B67231E8C174FE2835395E71E669FE0121076779D2A09F1C0D58EE0E2F13">>},
 {<<"uuid">>, <<"60FAEEB7EDFD40847ED13CB0DD1044BAABE4E79A00C0CA9C4D13A073914B1016">>}]},
{pkg_hash_ext,[
 {<<"acceptor_pool">>, <<"0CBCD83FDC8B9AD2EEE2067EF8B91A14858A5883CB7CD800E6FCD5803E158788">>},
 {<<"gproc">>, <<"587E8AF698CCD3504CF4BA8D90F893EDE2B0F58CABB8A916E2BF9321DE3CF10B">>},
 {<<"observer_cli">>, <<"50DE6D95D814F447458BD5D72666A74624EDDB0EF98BDCEE61A0153AAE0865FF">>},
 {<<"opentelemetry_api">>, <<"6D7A27B7CAD2AD69A09CABF6670514CAFCEC717C8441BEB5C96322BAC3D05350">>},
 {<<"opentelemetry_semantic_conventions">>, <<"D61FA1F5639EE8668D74B527E6806E0503EFC55A42DB7B5F39939D84C07D6895">>},
 {<<"quickrand">>, <<"252CF0493570EBF1A58985CB71990982CDDCD4396B6427F1E10CF58924C1C052">>},
 {<<"recon">>, <<"6C6683F46FD4A1DFD98404B9F78DCABC7FCD8826613A89DCB984727A8C3099D7">>},
 {<<"rocksdb">>, <<"185E645EA480E9325D5EFE362BF3D2A38EDFC31B5145031B0CBEED978E89523C">>},
 {<<"sext">>, <<"BC6016CB8690BAF677EACACFE6E7CADFEC8DC7E286CBBED762F6CD55B0678E73">>},
 {<<"types">>, <<"04285239F4954C5EDE56F78ED7778EDE24E3F2E997F7B16402A167AF0CC2658A">>},
 {<<"uuid">>, <<"E54373262CA88401689277947C54B95E9ECBC977BD5C57C9DD44AD9DA278E360">>}]}
].<|MERGE_RESOLUTION|>--- conflicted
+++ resolved
@@ -8,18 +8,11 @@
   {git,"https://gitlab.com/leapsight/base62.git",
        {ref,"6e1c622c2e9bba51fadba44fa050d4b4ae706890"}},
   2},
-<<<<<<< HEAD
-=======
- {<<"eleveldb">>,
-  {git,"https://github.com/Leapsight/eleveldb.git",
-       {ref,"f7339ad2a57537b3f7e185a38341664d3cc22cfb"}},
-  0},
  {<<"eqwalizer_support">>,
   {git_subdir,"https://github.com/whatsapp/eqwalizer.git",
               {ref,"7dd6d47910cb2cca22a2fddfeff662e04b78bec3"},
               "eqwalizer_support"},
   1},
->>>>>>> c62367b4
  {<<"gproc">>,{pkg,<<"gproc">>,<<"0.9.0">>},0},
  {<<"key_value">>,
   {git,"https://gitlab.com/leapsight/key_value.git",
