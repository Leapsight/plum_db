{minimum_otp_vsn, "R24"}.
{erl_opts, [
    debug_info,
    warnings_as_errors,
    nowarn_deprecated_function,
    {platform_define, "^[0-9]+", namespaced_types}
]}.

{cover_enabled, true}.

{eunit_opts, [verbose, {report,{eunit_surefire,[{dir,"."}]}}]}.

{xref_checks, [undefined_function_calls]}.


{deps, [
    sext,
    gproc,
    recon,
    observer_cli,
    {partisan,
        {git, "http://github.com/lasp-lang/partisan.git", {tag, "v5.0.0-rc.11"}}
    },
    rocksdb,
    {app_config,
        {git, "https://github.com/leapsight/app_config.git", {branch, "1.1.1"}}
    },
    {utils,
        {git, "https://github.com/leapsight/utils.git", {tag, "1.3.7"}}
    }
]}.


%% =============================================================================
%% RELX
%% =============================================================================


{relx, [
    {release, {plum_db, "1.1.3"}, [
        %% Erlang
        sasl,
        crypto,
        inets,
        tools,
        runtime_tools,
        os_mon,
        %%
        recon,
        observer_cli,
<<<<<<< HEAD
        rocksdb,
        observer,
        wx,
=======
        eleveldb,
>>>>>>> 712720f0
        sext,
        app_config,
        gproc,
        utils,
        {partisan, load},
        plum_db
    ]},
    {extended_start_script, true},
    {overlay, [
        {mkdir, "./log/sasl"},
        {mkdir, "./data"}
    ]}

]}.

%% =============================================================================
%%  REBAR
%% =============================================================================

{hex, [
    {doc, #{provider => ex_doc}}
]}.

{project_plugins, [
    rebar3_ex_doc,
    rebar3_hex,
    pc,
    {eqwalizer_rebar3,
      {
        git_subdir,
        "https://github.com/whatsapp/eqwalizer.git",
        {branch, "main"},
        "eqwalizer_rebar3"
      }
    }
]}.

{shell, [{config, "config/node1/sys.config"}, {apps, [plum_db]}]}.

{profiles, [
    {dev, [
        {relx, [
            {move, dev},
            {sys_config, "config/node1/sys.config"},
            {vm_args, "config/node1/vm.args"},
            {overlay, [
                %% {copy, "bin/env", "bin"},
                {mkdir, ".log/sasl"},
                {mkdir, "./data"}
            ]}
        ]}
    ]},
    {node1, [
        {deps, [
            recon,
            observer_cli
        ]},
        {relx, [
            {mode, prod},
            {src_tests, true},
            {sys_config, "./config/node1/sys.config"},
            {vm_args, "./config/node1/vm.args"},
            {overlay, [
                {mkdir, "./data"}
            ]}
        ]}
    ]},
    {node2, [
        {deps, [
            recon,
            observer_cli
        ]},
        {relx, [
            {mode, prod},
            {src_tests, true},
            {sys_config, "./config/node2/sys.config"},
            {vm_args, "./config/node2/vm.args"},
            {overlay, [
                {mkdir, "./data"}
            ]}
        ]}
    ]},
    {node3, [
        {deps, [
            recon,
            observer_cli
        ]},
        {relx, [
            {mode, prod},
            {src_tests, true},
            {sys_config, "./config/node3/sys.config"},
            {vm_args, "./config/node3/vm.args"},
            {overlay, [
                {mkdir, "./data"}
            ]}
        ]}
    ]},
    {lint,  [
        {plugins, [
            {rebar3_lint, {git, "https://github.com/project-fifo/rebar3_lint.git", {tag, "v0.1.9"}}}
        ]}
    ]},
    {test, [
        {plugins, [rebar3_proper]},
        {deps, [
            meck,
            {eqwalizer_support,
                {
                  git_subdir,
                  "https://github.com/whatsapp/eqwalizer.git",
                  {tag, "v0.17.16"},
                  "eqwalizer_support"
                }
            }
        ]},
        %% {project_app_dirs, [""]},
        {erl_opts, [debug_info, export_all]}
    ]}
]}.



%% =============================================================================
%% DOCS
%% =============================================================================

% {edoc_opts, [{preprocess, true}]}.

{ex_doc, [
    {source_url, <<"https://gitlab.com/leapsight/plum_db">>},
    {extras, [<<"README.md">>, <<"LICENSE">>]},
    {main, <<"plum_db">>}
]}.


%% =============================================================================
%% TESTING
%% =============================================================================

{cover_enabled, true}.
{cover_opts, [verbose]}.
{ct_opts, [
    {sys_config, "config/node1/sys.config"}
]}.



%% =============================================================================
%% CODE QUALITY
%% =============================================================================

{elvis,
 [#{dirs => ["apps/bondy/src"],
       filter => "*.erl",
       rules => [
                 %% {elvis_style, line_length,
                 %%  #{ignore => [],
                 %%    limit => 80,
                 %%    skip_comments => false}},
                 {elvis_style, no_tabs},
                 {elvis_style, no_trailing_whitespace},
                 {elvis_style, macro_names, #{ignore => []}},
                 %% {elvis_style, macro_module_names},
                 {elvis_style, operator_spaces, #{rules => [{right, ","},
                                                            {right, "++"},
                                                            {left, "++"}]}},
                 %% {elvis_style, nesting_level, #{level => 3}},
                 {elvis_style, god_modules,
                  #{limit => 25,
                    ignore => []}},
                 {elvis_style, no_if_expression},
                 %% {elvis_style, invalid_dynamic_call, #{ignore => []}},
                 {elvis_style, used_ignored_variable},
                 {elvis_style, no_behavior_info},
                 {
                   elvis_style,
                   module_naming_convention,
                   #{regex => "^[a-z]([a-z0-9]*_?)*(_SUITE)?$",
                     ignore => []}
                 },
                 {
                   elvis_style,
                   function_naming_convention,
                   #{regex => "^([a-z][a-z0-9]*_?)*$"}
                 },
                 {elvis_style, state_record_and_type},
                 {elvis_style, no_spec_with_records}
                 %% {elvis_style, dont_repeat_yourself, #{min_complexity => 10}}
                 %% {elvis_style, no_debug_call, #{ignore => []}}
                ]
      },
     #{dirs => ["."],
       filter => "Makefile",
       rules => [{elvis_project, no_deps_master_erlang_mk, #{ignore => []}},
                 {elvis_project, protocol_for_deps_erlang_mk, #{ignore => []}}]
      },
     #{dirs => ["."],
       filter => "rebar.config",
       rules => [{elvis_project, no_deps_master_rebar, #{ignore => []}},
                 {elvis_project, protocol_for_deps_rebar, #{ignore => []}}]
      }
    ]
}.<|MERGE_RESOLUTION|>--- conflicted
+++ resolved
@@ -48,13 +48,9 @@
         %%
         recon,
         observer_cli,
-<<<<<<< HEAD
         rocksdb,
         observer,
         wx,
-=======
-        eleveldb,
->>>>>>> 712720f0
         sext,
         app_config,
         gproc,
