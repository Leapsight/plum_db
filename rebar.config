--- conflicted
+++ resolved
@@ -21,15 +21,12 @@
     {partisan,
         {git, "http://github.com/lasp-lang/partisan.git", {tag, "v5.0.0-beta.14"}}
     },
-<<<<<<< HEAD
-    %% Leapsight
-    rocksdb,
-=======
     %% Leapsights
     {eleveldb,
         {git, "https://github.com/Leapsight/eleveldb.git", {tag, "leapsight-3.0.0"}}
     },
->>>>>>> ba639073
+    %% Leapsight
+    rocksdb,
     {app_config,
         {git, "https://gitlab.com/leapsight/app_config.git", {branch, "master"}}
     },
@@ -45,11 +42,7 @@
 
 
 {relx, [
-<<<<<<< HEAD
-    {release, {plum_db, "1.0.0-beta.32"}, [
-=======
     {release, {plum_db, "1.0.0-beta.48"}, [
->>>>>>> ba639073
         %% Erlang
         sasl,
         crypto,
