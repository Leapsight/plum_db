--- conflicted
+++ resolved
@@ -600,14 +600,9 @@
 
 terminate(_Reason, State0) ->
     {_, State1} = do_release_lock(State0),
-<<<<<<< HEAD
-    ok = hashtree_tree:destroy(State1#state.tree).
-=======
     %% TODO Here we should persist the hashtree to disk so that we avoid
     %% rebuilding next time (unless configured to do so)
-    hashtree_tree:destroy(State1#state.tree),
-    ok.
->>>>>>> 12726a59
+    ok = hashtree_tree:destroy(State1#state.tree).
 
 
 code_change(_OldVsn, State, _Extra) ->
