--- conflicted
+++ resolved
@@ -628,15 +628,11 @@
 terminate(_Reason, State) ->
     %% TODO Here we should persist the hashtree to disk so that we avoid
     %% rebuilding next time (unless configured to do so)
-<<<<<<< HEAD
-    ok = hashtree_tree:destroy(State1#state.tree).
-=======
     %% We do this first as anything else below that crashes might leave the
     %% store backend locked e.g. leveldb
     ok = hashtree_tree:destroy(State#state.tree),
     _ = do_release_lock(State),
     ok.
->>>>>>> 0353f25f
 
 
 code_change(_OldVsn, State, _Extra) ->
