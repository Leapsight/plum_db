%% =============================================================================
%%  plum_db_partition_server.erl -
%%
%%  Copyright (c) 2017-2021 Leapsight. All rights reserved.
%%
%%  Licensed under the Apache License, Version 2.0 (the "License");
%%  you may not use this file except in compliance with the License.
%%  You may obtain a copy of the License at
%%
%%     http://www.apache.org/licenses/LICENSE-2.0
%%
%%  Unless required by applicable law or agreed to in writing, software
%%  distributed under the License is distributed on an "AS IS" BASIS,
%%  WITHOUT WARRANTIES OR CONDITIONS OF ANY KIND, either express or implied.
%%  See the License for the specific language governing permissions and
%%  limitations under the License.
%% =============================================================================

%% -----------------------------------------------------------------------------
%% @doc  A wrapper for an elevelb instance.
%% @end
%% -----------------------------------------------------------------------------
-module(plum_db_partition_server).
-behaviour(partisan_gen_server).
-include_lib("kernel/include/logger.hrl").
-include_lib("partisan/include/partisan.hrl").
-include("plum_db.hrl").
%% -include("utils.hrl").

%% leveldb uses $\0 but since external term format will contain nulls
%% we need an additional separator. We use the ASCII unit separator
%% ($\31) that was design to separate fields of a record.
%% -define(KEY_SEPARATOR, <<0, $\31, 0>>).

-record(state, {
    name                                ::  atom(),
    partition                           ::  non_neg_integer(),
    actor_id                            ::  optional({integer(), node()}),
    db_info                             ::  db_info(),
	config = []							::	opts(),
	data_root							::	file:filename(),
	open_opts = []						::	opts(),
    iterators = #{}                     ::  iterators(),
    helper = undefined                  ::  optional(pid())
}).

-record(db_info, {
    db_ref 								::	optional(rocksdb:db_ref()),
    ram_tab                             ::  atom(),
    ram_disk_tab                        ::  atom(),
	read_opts = []						::	opts(),
    write_opts = []						::	opts(),
    fold_opts = [{fill_cache, false}]	::	opts()
}).

-record(partition_iterator, {
    owner_mref              ::  reference(),
    partition               ::  non_neg_integer(),
    disk                    ::  optional(rocksdb:itr_ref()),
    ram_tab                 ::  optional(ets:tab()),
    ram_disk_tab            ::  optional(ets:tab()),
    full_prefix             ::  plum_db_prefix_pattern(),
    match_pattern           ::  term(),
    bin_prefix              ::  binary(),
    match_spec              ::  optional(ets:comp_match_spec()),
    keys_only = false       ::  boolean(),
    %% plum_db_pkey() when iterating over ets, but binary() when iterating over
    %% eleveldb
    prev_key                ::  optional(plum_db_pkey() | binary()),
    disk_done = true        ::  boolean(),
    ram_disk_done = true    ::  boolean(),
    ram_done = true         ::  boolean(),
    ram                     ::  optional(key | {cont, any()}),
    ram_disk                ::  optional(key | {cont, any()})
}).

-type opts()                    :: 	[{atom(), term()}].
-type db_info()                 ::  #db_info{}.
-type iterator()                ::  #partition_iterator{}.
-type iterators()               ::  #{reference() => iterator()}.
-type iterator_action()         ::  first
                                    | last | next | prev
                                    | prefetch | prefetch_stop.
-type iterator_action_ext()     ::  iterator_action()
                                    | plum_db_prefix()
                                    | plum_db_pkey()
                                    | binary().
-type iterator_move_result()    ::  {ok,
                                        Key :: binary() | plum_db_pkey(),
                                        Value :: plum_db_object:t(),
                                        iterator()
                                    }
                                    | {ok,
                                        Key :: binary() | plum_db_pkey(),
                                        iterator()
                                    }
                                    | {error, invalid_iterator, iterator()}
                                    | {error, iterator_closed, iterator()}
                                    | {error, no_match, iterator()}.

-export_type([db_info/0]).
-export_type([iterator/0]).
-export_type([iterator_action/0]).
-export_type([iterator_action_ext/0]).
-export_type([iterator_move_result/0]).

-export([byte_size/1]).
-export([dirty_put/5]).
-export([erase/3]).
-export([get/2]).
-export([get/3]).
-export([get/4]).
-export([is_empty/1]).
-export([iterator/2]).
-export([iterator/3]).
-export([iterator_close/2]).
-export([iterator_move/2]).
-export([key_iterator/2]).
-export([key_iterator/3]).
-export([merge/3]).
-export([merge/4]).
-export([name/1]).
-export([put/3]).
-export([put/4]).
-export([put/5]).
-export([start_link/2]).
-export([take/2]).
-export([take/3]).
-export([take/4]).

%% GEN_SERVER CALLBACKS
-export([init/1]).
-export([handle_call/3]).
-export([handle_cast/2]).
-export([handle_info/2]).
-export([terminate/2]).
-export([code_change/3]).



%% =============================================================================
%% API
%% =============================================================================


%% -----------------------------------------------------------------------------
%% @doc
%% @end
%% -----------------------------------------------------------------------------
-spec start_link(Partition :: non_neg_integer(), Opts :: opts()) -> any().

start_link(Partition, Opts) ->
    Name = name(Partition),
    StartOpts = [
        {channel,  plum_db_config:get(data_channel)},
        {spawn_opt, ?PARALLEL_SIGNAL_OPTIMISATION([{min_heap_size, 1598}])}
    ],
    partisan_gen_server:start_link(
        {local, Name},
        ?MODULE,
        [Name, Partition, Opts],
        StartOpts
    ).


%% -----------------------------------------------------------------------------
%% @doc Fails with `badarg' exception if `Partition' is an invalid partition
%% number.
%% @end
%% -----------------------------------------------------------------------------
%% @private
name(Partition) ->
    Key = {?MODULE, Partition},

    case persistent_term:get(Key, undefined) of
        undefined ->
            plum_db:is_partition(Partition)
                orelse error(badarg),

            Name = list_to_atom(
                "plum_db_partition_" ++ integer_to_list(Partition) ++
                "_server"
            ),
            _ = persistent_term:put(Key, Name),
            Name;
        Name ->
            Name
    end.


%% -----------------------------------------------------------------------------
%% @doc
%% @end
%% -----------------------------------------------------------------------------
get(Name, PKey) ->
    get(Name, PKey, [], infinity).


%% -----------------------------------------------------------------------------
%% @doc
%% @end
%% -----------------------------------------------------------------------------
get(Name, PKey, Opts) ->
    get(Name, PKey, Opts, infinity).


%% -----------------------------------------------------------------------------
%% @doc
%% @end
%% -----------------------------------------------------------------------------
get({Name, _} = ServerRef, PKey, Opts, Timeout) when is_atom(Name) ->
    %% A call to a remote node
    partisan_gen_server:call(ServerRef, {get, PKey, Opts}, ?CALL_OPTS(Timeout));

get(Name, PKey, Opts, Timeout) when is_atom(Name) ->
    case key_value:get(allow_put, Opts, false) of
        true ->
            partisan_gen_server:call(Name, {get, PKey, Opts}, Timeout);
        false ->
            try plum_db_partitions_sup:get_db_info(Name) of
                DBInfo ->
                    case do_get(PKey, DBInfo) of
                        {ok, Object} ->
                            maybe_resolve(Object, Opts);
                        {error, _} = Error ->
                            Error
                    end
            catch
                _Class:Reason ->
                    {error, Reason}
            end

    end.


%% -----------------------------------------------------------------------------
%% @doc
%% @end
%% -----------------------------------------------------------------------------
put(Name, PKey, ValueOrFun) ->
    put(Name, PKey, ValueOrFun, [], infinity).


%% -----------------------------------------------------------------------------
%% @doc
%% @end
%% -----------------------------------------------------------------------------
put(Name, PKey, ValueOrFun, Opts) ->
    put(Name, PKey, ValueOrFun, Opts, infinity).


%% -----------------------------------------------------------------------------
%% @doc
%% @end
%% -----------------------------------------------------------------------------
put(Name, PKey, ValueOrFun, Opts, Timeout) when is_atom(Name) ->
    partisan_gen_server:call(Name, {put, PKey, ValueOrFun, Opts}, Timeout).


%% -----------------------------------------------------------------------------
%% @doc
%% @end
%% -----------------------------------------------------------------------------
dirty_put(Name, PKey, Object, Opts, Timeout) when is_atom(Name) ->
    partisan_gen_server:call(Name, {dirty_put, PKey, Object, Opts}, Timeout).


%% -----------------------------------------------------------------------------
%% @doc
%% @end
%% -----------------------------------------------------------------------------
merge(Name, PKey, Obj) ->
    merge(Name, PKey, Obj, infinity).


%% -----------------------------------------------------------------------------
%% @doc
%% @end
%% -----------------------------------------------------------------------------
merge({Name, _} = ServerRef, PKey, Obj, Timeout) when is_atom(Name) ->
    partisan_gen_server:call(ServerRef, {merge, PKey, Obj}, Timeout);

merge(Name, PKey, Obj, Timeout) ->
    partisan_gen_server:call(Name, {merge, PKey, Obj}, ?CALL_OPTS(Timeout)).


%% -----------------------------------------------------------------------------
%% @doc
%% @end
%% -----------------------------------------------------------------------------
take(Name, PKey) ->
    take(Name, PKey, [], infinity).


%% -----------------------------------------------------------------------------
%% @doc
%% @end
%% -----------------------------------------------------------------------------
take(Name, PKey, Opts) ->
    take(Name, PKey, Opts, infinity).


%% -----------------------------------------------------------------------------
%% @doc
%% @end
%% -----------------------------------------------------------------------------
take(Name, PKey, Opts, Timeout) ->
    partisan_gen_server:call(Name, {take, PKey, Opts}, Timeout).


%% -----------------------------------------------------------------------------
%% @doc
%% @end
%% -----------------------------------------------------------------------------
erase(Partition, Key, Timeout) when is_integer(Partition) ->
    erase(name(Partition), Key, Timeout);

erase(Name, PKey, Timeout) when is_atom(Name) ->
    partisan_gen_server:call(Name, {erase, PKey}, Timeout).


%% -----------------------------------------------------------------------------
%% @doc
%% @end
%% -----------------------------------------------------------------------------
is_empty(Id) when is_integer(Id) ->
    is_empty(name(Id));

is_empty(Store) when is_pid(Store); is_atom(Store) ->
    partisan_gen_server:call(Store, is_empty, infinity).


%% -----------------------------------------------------------------------------
%% @doc
%% @end
%% -----------------------------------------------------------------------------
byte_size(Id) when is_integer(Id) ->
    ?MODULE:byte_size(name(Id));

byte_size(Store) when is_pid(Store); is_atom(Store) ->
    partisan_gen_server:call(Store, byte_size, infinity).



%% -----------------------------------------------------------------------------
%% @doc
%% @end
%% -----------------------------------------------------------------------------
iterator(Id, FullPrefix) when is_integer(Id) ->
    iterator(name(Id), FullPrefix);


iterator(Name, FullPrefix) when is_atom(Name) ->
    iterator(Name, FullPrefix, []).


%% -----------------------------------------------------------------------------
%% @doc If the prefix is ground, it restricts the iteration on keys belonging
%% to that prefix and the storage type of the prefix if known. If prefix is
%% undefined or storage type of is undefined, then it starts with disk and
%% follows with ram. It does not cover ram_disk as all data in ram_disk is in
%% disk.
%% @end
%% -----------------------------------------------------------------------------
iterator(Id, FullPrefix, Opts) when is_integer(Id) ->
    iterator(name(Id), FullPrefix, Opts);

iterator(Name, FullPrefix, Opts) when is_atom(Name) andalso is_list(Opts) ->
    Cmd = {iterator, self(), FullPrefix, [{keys_only, false}|Opts]},
    Iter = partisan_gen_server:call(Name, Cmd, infinity),
    true = maybe_safe_fixtables(Iter, true),
    Iter.


%% -----------------------------------------------------------------------------
%% @doc
%% @end
%% -----------------------------------------------------------------------------
key_iterator(Id, FullPrefix) when is_integer(Id) ->
    key_iterator(name(Id), FullPrefix);

key_iterator(Name, FullPrefix) when is_atom(Name) ->
    key_iterator(Name, FullPrefix, []).


%% -----------------------------------------------------------------------------
%% @doc
%% @end
%% -----------------------------------------------------------------------------
key_iterator(Id, FullPrefix, Opts) when is_integer(Id) ->
    key_iterator(name(Id), FullPrefix, Opts);

key_iterator(Name, FullPrefix, Opts) when is_atom(Name) andalso is_list(Opts) ->
    Cmd = {iterator, self(), FullPrefix, [{keys_only, true}|Opts]},
    Iter = partisan_gen_server:call(Name, Cmd, infinity),
    true = maybe_safe_fixtables(Iter, true),
    Iter.


%% -----------------------------------------------------------------------------
%% @doc
%% @end
%% -----------------------------------------------------------------------------
iterator_close(Id, Iter) when is_integer(Id) ->
    iterator_close(name(Id), Iter);

iterator_close(Store, #partition_iterator{} = Iter) when is_atom(Store) ->
    Res = partisan_gen_server:call(Store, {iterator_close, Iter}, infinity),
    true = maybe_safe_fixtables(Iter, false),
    Res.



%% -----------------------------------------------------------------------------
%% @doc Iterates over the storage stack in order (disk -> ram_disk -> ram).
%% @end
%% -----------------------------------------------------------------------------
-spec iterator_move(iterator(), iterator_action_ext()) -> iterator_move_result().

iterator_move(
    #partition_iterator{disk_done = true} = Iter, {undefined, undefined}) ->
    %% We continue with ets so we translate the action
    iterator_move(Iter, first);

iterator_move(#partition_iterator{disk_done = true} = Iter, prefetch) ->
    %% We continue with ets so we translate the action
    iterator_move(Iter, next);

iterator_move(#partition_iterator{disk_done = true} = Iter, prefetch_stop) ->
    %% We continue with ets so we translate the action
    iterator_move(Iter, next);

iterator_move(#partition_iterator{disk_done = false} = Iter, Term) ->

    DbIter = Iter#partition_iterator.disk,

    case disk_iterator_move(DbIter, eleveldb_action(Term)) of
        {ok, K, _} when Iter#partition_iterator.keys_only ->
            NewIter = Iter#partition_iterator{prev_key = K},
            case matches_key(K, Iter) of
                {true, Key} ->
                    {ok, Key, NewIter};
                {false, _} ->
                    {error, no_match, NewIter};
                ?EOT ->
                    {error, invalid_iterator, NewIter}
            end;
        {ok, K, Value} ->
            NewIter = Iter#partition_iterator{prev_key = K},
            case matches_key(K, Iter) of
                {true, Key} ->
                    {ok, Key, binary_to_term(Value), NewIter};
                {false, _} ->
                    {error, no_match, NewIter};
                ?EOT ->
                    {error, invalid_iterator, NewIter}
            end;

        {error, Reason}  ->
            %% No more data in rocksdb, maybe we continue with ets
            case next_iterator(disk, Iter) of
                undefined ->
                    {error, Reason, Iter};
                NewIter ->
                    %% We continue in ets so we need to reposition the iterator
                    %% to the first key of the full_prefix
                    iterator_move(NewIter, Iter#partition_iterator.full_prefix)
            end
    end;

iterator_move(#partition_iterator{ram_disk_done = false} = Iter, Action) ->
    ets_iterator_move(ram_disk, Iter#partition_iterator.ram_disk, Iter, Action);

iterator_move(#partition_iterator{ram_done = false} = Iter, Action) ->
    ets_iterator_move(ram, Iter#partition_iterator.ram, Iter, Action);

iterator_move(
    #partition_iterator{
        disk_done = true, ram_done = true, ram_disk_done = true
    } = Iter,
     _) ->
    {error, invalid_iterator, Iter}.



disk_iterator_move(undefined, _) ->
    {error, invalid_iterator};

disk_iterator_move(DbIter, Term) ->
    rocksdb:iterator_move(DbIter, Term).


%% @private
ets_iterator_move(Type, _, Iter, first) ->
    KeysOnly = Iter#partition_iterator.keys_only,
    Tab = table_name(Iter, Type),

    case ets:first(Tab) of
        ?EOT ->
            {error, invalid_iterator, Iter};
        K when KeysOnly ->
            NewIter = update_iterator(Type, Iter, K, key),
            case matches_key(K, Iter) of
                {true, K} ->
                    {ok, K, NewIter};
                {false, _} ->
                    {error, no_match, NewIter};
                ?EOT ->
                    {error, invalid_iterator, NewIter}
            end;
        K ->
            [{K, V}] = ets:lookup(Tab, K),
            NewIter = update_iterator(Type, Iter, K, key),
            case matches_key(K, Iter) of
                {true, K} ->
                    {ok, K, V, NewIter};
                {false, _} ->
                    {error, no_match, NewIter};
                ?EOT ->
                    {error, invalid_iterator, NewIter}
            end
    end;

ets_iterator_move(Type, key, #partition_iterator{} = Iter, next)
when Iter#partition_iterator.prev_key == undefined ->
    ets_iterator_move(Type, key, Iter, first);

ets_iterator_move(Type, key, #partition_iterator{} = Iter, prev)
when Iter#partition_iterator.prev_key == undefined ->
    ets_iterator_move(Type, key, Iter, last);

ets_iterator_move(Type, key, Iter, next) ->
    KeysOnly = Iter#partition_iterator.keys_only,
    Tab = table_name(Iter, Type),

    case ets:next(Tab, Iter#partition_iterator.prev_key) of
        ?EOT ->
            {error, invalid_iterator, Iter};
        K when KeysOnly ->
            NewIter = update_iterator(Type, Iter, K, key),
            case matches_key(K, Iter) of
                {true, K} ->
                    {ok, K, NewIter};
                {false, _} ->
                    {error, no_match, NewIter};
                ?EOT ->
                    {error, invalid_iterator, NewIter}
            end;
        K ->
            [{K, V}] = ets:lookup(Tab, K),
            NewIter = update_iterator(Type, Iter, K, key),
            case matches_key(K, Iter) of
                {true, K} ->
                    {ok, K, V, NewIter};
                {false, K} ->
                    {error, no_match, NewIter};
                ?EOT ->
                    {error, invalid_iterator, NewIter}
            end
    end;

ets_iterator_move(Type, {cont, Cont0}, Iter, next) ->
    KeysOnly = Iter#partition_iterator.keys_only,

    case ets:select(Cont0) of
        ?EOT ->
            case next_iterator(Type, Iter) of
                undefined ->
                    {error, invalid_iterator, Iter};
                NewIter ->
                    %% We continue in ets so we need to reposition the iterator
                    %% to the first key of the full_prefix
                    iterator_move(NewIter, Iter#partition_iterator.full_prefix)
            end;
        {[{{_, _}, _} = K], Cont1} when KeysOnly == true ->
            NewIter = update_iterator(Type, Iter, K, {cont, Cont1}),
            {ok, K, NewIter};

        {[{{{_, _}, _} = K, V}], Cont1} when KeysOnly == false ->
            NewIter = update_iterator(Type, Iter, K, {cont, Cont1}),
            {ok, K, V, NewIter}
    end;

ets_iterator_move(Type, key, Iter, prev) ->
    KeysOnly = Iter#partition_iterator.keys_only,
    Tab = table_name(Iter, Type),

    case ets:prev(Tab, Iter#partition_iterator.prev_key) of
        ?EOT ->
            %% No more data in ets, maybe we continue with rocksdb
            case prev_iterator(Type, Iter) of
                undefined ->
                    {error, invalid_iterator, Iter};
                NewIter ->
                    iterator_move(NewIter, prev)
            end;

        K when KeysOnly ->
            NewIter = update_iterator(Type, Iter, K, key),
            %% eqwalizer:ignore K
            case matches_key(K, Iter) of
                {true, K} ->
                    {ok, K, NewIter};
                {false, K} ->
                    {error, no_match, NewIter};
                ?EOT ->
                    {error, invalid_iterator, NewIter}
            end;

        K ->
            [{K, V}] = ets:lookup(Tab, K),
            NewIter = update_iterator(Type, Iter, K, key),
            case matches_key(K, Iter) of
                {true, K} ->
                    {ok, K, V, NewIter};
                {false, K} ->
                    {error, no_match, NewIter};
                ?EOT ->
                    {error, invalid_iterator, NewIter}
            end
    end;

ets_iterator_move(Type, {cont, _}, Iter, prev) ->
    %% We were using ets:select/1, to go backwards we need to switch to
    %% key iteration
    K = Iter#partition_iterator.prev_key,
    NewIter = update_iterator(Type, Iter, K, key),
    iterator_move(NewIter, prev);

ets_iterator_move(Type, Cont, Iter, {{_, _} = FullPrefix, ?WILDCARD}) ->
    ets_iterator_move(Type, Cont, Iter, FullPrefix);

ets_iterator_move(Type, _, Iter, {{A, B}, Key}) ->
    Tab = table_name(Iter, Type),
    KeysOnly = Iter#partition_iterator.keys_only,

    Pattern = {{{A, B}, '$1'}, ?WILDCARD},

    Projection = case KeysOnly of
        true ->
            [{element, 1, '$_'}];
        false ->
            ['$_']
    end,


    % We use it as prefix to find first
    Conds = [{'>=', '$1', {const, Key}}],

    MS = [
        {Pattern, Conds, Projection}
    ],

    case ets:select(Tab, MS, 1) of
        ?EOT ->
            {error, invalid_iterator, Iter};

        {[{{_, _}, _} = K], _} when KeysOnly == true ->
            NewIter = update_iterator(Type, Iter, K, key),
            case matches_key(K, Iter) of
                {true, K} ->
                    {ok, K, NewIter};
                {false, K} ->
                    {error, no_match, NewIter};
                ?EOT ->
                    {error, invalid_iterator, NewIter}
            end;

        {[{{{_, _}, _} = K, V}], _} when KeysOnly == false ->
            NewIter = update_iterator(Type, Iter, K, key),
            case matches_key(K, Iter) of
                {true, K} ->
                    {ok, K, V, NewIter};
                {false, K} ->
                    {error, no_match, NewIter};
                ?EOT ->
                    {error, invalid_iterator, NewIter}
            end
    end;

ets_iterator_move(Type, _, Iter, {_, _} = FullPrefix) ->
    Tab = table_name(Iter, Type),
    KeysOnly = Iter#partition_iterator.keys_only,

    Pattern = case Iter#partition_iterator.match_pattern of
        undefined -> FullPrefix;
        KeyPattern -> {FullPrefix, KeyPattern}
    end,

    MatchSpec = ets_match_spec(Pattern, KeysOnly),

    case ets:select(Tab, MatchSpec, 1) of
        ?EOT ->
            {error, invalid_iterator, Iter};

        {[{{_, _}, _} = K], Cont1} when KeysOnly == true ->
            NewIter = update_iterator(Type, Iter, K, {cont, Cont1}),
            {ok, K, NewIter};

        {[{{{_, _}, _} = K, V}], Cont1} when KeysOnly == false ->
            NewIter = update_iterator(Type, Iter, K, {cont, Cont1}),
            {ok, K, V, NewIter}
    end.



%% =============================================================================
%% GEN_SERVER CALLBACKS
%% =============================================================================



init([Name, Partition, Opts]) ->
    %% Seed the random number generator.
    partisan_config:seed(),

    process_flag(trap_exit, true),

    %% eqwalizer:ignore
    DataRoot = filename:join([
        plum_db_config:get(db_dir),
        integer_to_list(Partition)
    ]),

	case filelib:ensure_dir(DataRoot) of
        ok ->
            State0 = init_state(Name, Partition, DataRoot, Opts),
            case open_db(State0) of
                {ok, State1} ->
                    State2 = spawn_helper(State1),
                    ok = plum_db_partitions_sup:set_db_info(
                        Name, State2#state.db_info
                    ),
                    {ok, State2};
                {error, Reason} ->
                    {stop, Reason}
            end;
		{error, Reason} ->
		 	{stop, Reason}
    end.


handle_call({get, PKey, Opts}, _From, State) ->
    Reply = case do_get(PKey, State) of
        {ok, Object} ->
            case maybe_resolve(Object, Opts) of
                {ok, Resolved} ->
                    ok = maybe_modify(PKey, Object, Opts, State, Resolved),
                    {ok, Resolved};
                {error, _} = Error ->
                    Error
            end;
        {error, _} = Error ->
            Error
    end,

    {reply, Reply, State};

handle_call({put, PKey, ValueOrFun, Opts}, _From, State) ->
    Reply =
        case modify(PKey, ValueOrFun, Opts, State) of
            {ok, Existing, Result} ->
                ok = on_update(PKey, Result, Existing),
                {ok, Result};
            {error, _} = Error ->
                Error
        end,
    {reply, Reply, State};


handle_call({dirty_put, PKey, Object, Opts}, _From, State) ->
    %% This will crash if error when reason =/= not_found
    {ok, Existing} = do_get(PKey, State, undefined),

    Reply =
        try
            case do_put(PKey, Object, State) of
                ok ->
                    ok = maybe_broadcast(PKey, Object, Opts),
                    ok = on_update(PKey, Object, Existing),
                    {ok, Object};

                {error, _} = Error ->
                    Error
            end
        catch
            Class:Reason:Stacktrace ->
                ?LOG_ERROR(#{
                    description =>
                        "Error while performing a dirty_put operation",
                    class => Class,
                    reason => Reason,
                    stacktrace => Stacktrace,
                    pkey => PKey,
                    object => Object,
                    options => Opts
                }),
                {error, Reason}
        end,
    {reply, Reply, State};

handle_call({take, PKey, Opts}, _From, State) ->
    Reply =
    case modify(PKey, ?TOMBSTONE, Opts, State) of
        {ok, Existing, Result} ->
            ok = on_update(PKey, Result, Existing),
            case maybe_resolve(Existing, Opts) of
                {ok, Resolved} ->
                    {ok, {Resolved, Result}};
                {error, _} = Error ->
                    Error
            end;
        {error, _} = Error ->
            Error
    end,
    %% We ignore allow_put here so we do not call maybe_modify/5
    %% since we just deleted the object, we just respect the user option
    %% to resolve the Existing
    {reply, Reply, State};

handle_call({erase, PKey}, _From, State) ->
    DbRef = db_ref(State),
    Opts = write_opts(State),

    %% This will crash if error when reason =/= not_found
    {ok, Existing} = do_get(PKey, State, undefined),

    ok = maybe_hashtree_delete(PKey, Existing, State),

    Result = case prefix_type(PKey) of
        ram ->
            true = ets:delete(ram_tab(State), PKey),
            ok;
        ram_disk ->
            true = ets:delete(ram_disk_tab(State), PKey),
            Actions = [{delete, encode_key(PKey)}],
            result(rocksdb:write(DbRef, Actions, Opts));
        _ ->
            Actions = [{delete, encode_key(PKey)}],
            result(rocksdb:write(DbRef, Actions, Opts))
    end,

    %% Maybe callback
    case Result of
        {error, _} ->
            ok;
        _ ->
            ok = on_erase(PKey, Existing)
    end,

    {reply, Result, State};

handle_call({merge, PKey0, Obj0}, _From, State) ->

    %% We need to do a read followed by a write atomically
    %% This will crash if error when reason =/= not_found
    {ok, Existing} = do_get(PKey0, State, undefined),

    case plum_db_object:reconcile(Obj0, Existing) of
        false ->
            %% The remote object is an anscestor of or is equal to the local one
            {reply, false, State};

        {true, Obj1} ->
            %% Harmonize result
            Result =
                case callback(will_merge, PKey0, [Obj1, Existing]) of
                    true ->
                        {true, PKey0, Obj1};
                    {true, Obj2} ->
                        {true, PKey0, Obj2};
                    {true, _, _} = R ->
                        R;
                    false ->
                        false
                end,

            case Result of
                {true, PKey, Obj} ->
                    case do_put(PKey, Obj, State) of
                        ok when Obj =/= Obj1 ->
                            %% The case then the callback modified the object,
                            %% so we need to let the peers know
                            ok = maybe_broadcast(PKey, Obj, []),
                            ok = on_merge(PKey, Obj1, Existing),
                            {reply, true, State};

                        ok ->
                            ok = on_merge(PKey, Obj1, Existing),
                            {reply, true, State};

                        {error, Reason} ->
                            ?LOG_ERROR(#{
                                description =>
                                    "Error while writing merged object",
                                prefixed_key => PKey,
                                object => Obj,
                                reason => Reason
                            }),
                            {reply, false, State}
                    end;

                false ->
                    %% We cancel the merge
                    {reply, false, State}
            end
    end;

handle_call(byte_size, _From, State) ->
    _DbRef = db_ref(State),
    Ram = ets:info(ram_tab(State), memory),
    RamDisk = ets:info(ram_disk_tab(State), memory),
    Ets = (Ram + RamDisk) * erlang:system_info(wordsize),

    %% TODO
    %% try eleveldb:status(DbRef, <<"leveldb.total-bytes">>) of
    %%     {ok, Bin} ->
    %%         {reply, binary_to_integer(Bin) + Ets, State}
    %% catch
    %%     error:_ ->
    %%         {reply, Ets, State}
    %% end;

    {reply, Ets, State};

handle_call(is_empty, _From, State) ->
    DbRef = db_ref(State),
    Ram = ets:info(ram_tab(State), size),
    RamDisk = ets:info(ram_disk_tab(State), size),
    Result = rocksdb:is_empty(DbRef) andalso (Ram + RamDisk) == 0,
    {reply, Result, State};

handle_call({iterator, Pid, FullPrefix, Opts}, _From, State) ->
    Mref = erlang:monitor(process, Pid),
    {Prefix, _} = FullPrefix,

    KeyPattern = key_value:get(match, Opts, undefined),

    MS = case KeyPattern == undefined of
        true ->
            undefined;
        false ->
            ets:match_spec_compile([{
                {FullPrefix, KeyPattern}, [], [true]
            }])
    end,

    PartIter0 = #partition_iterator{
        partition = State#state.partition,
        owner_mref = Mref,
        full_prefix = FullPrefix,
        keys_only = key_value:get(keys_only, Opts, false),
        match_pattern = KeyPattern,
        match_spec = MS,
        bin_prefix = sext:prefix({FullPrefix, '_'})
    },

    PartIter1 = case Prefix of
        ?WILDCARD ->
            %% We iterate over ram and disk only since everything in ram_disk
            %% is in disk (but not everything in disk is in ram_disk)
            set_ram_iterator(set_disk_iterator(PartIter0, State), State);
        _ ->
            case plum_db:prefix_type(Prefix) of
                ram ->
                    set_ram_iterator(PartIter0, State);
                ram_disk ->
                    set_ram_disk_iterator(PartIter0, State);
                Type when Type == disk orelse Type == undefined ->
                    %% If prefix is undefined then data is on disk by default
                    set_disk_iterator(PartIter0, State)
            end
    end,
    {reply, PartIter1, add_iterator(PartIter1, State)};

handle_call({iterator_close, Iter}, _From, State0) ->
    State1 = close_iterator(Iter, State0),
    {reply, ok, State1};

handle_call(_Message, _From, State) ->
    {reply, {error, unsupported_call}, State}.

handle_cast(_Msg, State) ->
    {noreply, State}.

handle_info({'EXIT', Pid, normal}, #state{helper = Pid} = State) ->
    {noreply, State#state{helper = undefined}};

handle_info({'EXIT', _, Reason}, #state{} = State) ->
    case Reason of
        restart ->
            %% Used for testing and debugging purposes
            exit(restart);
        _ ->
            {stop, Reason, State}
    end;

handle_info({'DOWN', Ref, process, _, _}, State0) ->
    State1 = close_iterator(Ref, State0),
    {noreply, State1};

handle_info({'ETS-TRANSFER', _, _, []}, State) ->
    {noreply, State};

handle_info(Event, State) ->
    ?LOG_INFO(#{
        description => "Unhandled event",
        event => Event
    }),
    {noreply, State}.


terminate(_Reason, State) ->
    %% Close all iterators
    _ = maps:fold(
        fun(Mref, _, Acc) -> close_iterator(Mref, Acc) end,
        State,
        State#state.iterators
    ),

    %% Close rocksdb
    catch rocksdb:close(db_ref(State)),
    ok.


code_change(_OldVsn, State, _Extra) ->
    {ok, State}.



%% =============================================================================
%% PRIVATE: ELEVELDB INIT
%% Borrowed from riak_kv_eleveldb_backend.erl
%% =============================================================================


%% @private
init_state(Name, Partition, DataRoot, Opts0) ->
    %% Merge the proplist passed in from Opts with any values specified by the
    %% rocksdb app level; precedence is given to the Opts.
    Opts1 = orddict:merge(
        fun(_K, VLocal, _VGlobal) -> VLocal end,
        orddict:from_list(Opts0), % Local
        orddict:from_list(application:get_all_env(rocksdb))
    ), % Global

    %% Use a variable write buffer size in order to reduce the number
    %% of vnodes that try to kick off compaction at the same time
    %% under heavy uniform load...
    WriteBufferMin = key_value:get(
        [open, write_buffer_size_min], Opts1, 32 * 1024 * 1024
    ),
    WriteBufferMax = key_value:get(
        [open, write_buffer_size_max], Opts1, 64 * 1024 * 1024
    ),
    WriteBuffer = WriteBufferMin + rand:uniform(
        1 + WriteBufferMax - WriteBufferMin
    ),

    %% Update the write buffer size in the merged Opts and make sure
    %% create_if_missing is set to true
    Opts2 = key_value:set([open, write_buffer_size], WriteBuffer, Opts1),
    Opts3 = key_value:set([open, create_if_missing], true, Opts2),
    Opts4 = key_value:set([open, create_missing_column_families], true, Opts3),
    Opts5 = key_value:remove([open, write_buffer_size_min], Opts4),
    Opts = key_value:remove([open, write_buffer_size_max], Opts5),

    %% Parse out the open/read/write options
    OpenOpts = key_value:get(open, Opts, []),
    ReadOpts = key_value:get(read, Opts, []),
    WriteOpts = key_value:get(write, Opts, []),

    %% Use read options for folding, but FORCE fill_cache to false
    FoldOpts = key_value:put(fill_cache, false, ReadOpts),

    %% We create two ets tables for ram and ram_disk storage levels
    EtsOpts = [
        named_table,
        public,
        ordered_set,
        {read_concurrency, true}, {write_concurrency, true}
    ],

    RamTab = table_name(Partition, ram),
    {ok, RamTab} = plum_db_table_owner:add_or_claim(RamTab, EtsOpts),

    %% TODO RamDisk Table should be restore on startup asynchronously and
    %% during its restore all gets should go to disk, so we should not set
    %% the table name here but later when the restore is finished
    RamDiskTab = table_name(Partition, ram_disk),
    {ok, RamDiskTab} = plum_db_table_owner:add_or_claim(RamDiskTab, EtsOpts),

    #state {
        name = Name,
        partition = Partition,
        actor_id = {Partition, partisan:node()},
        db_info = #db_info{
            ram_tab = RamTab,
            ram_disk_tab = RamDiskTab,
            read_opts = ReadOpts,
            write_opts = WriteOpts,
            %% eqwalizer:ignore FoldOpts
            fold_opts = FoldOpts
        },
		opts = Opts,
        data_root = DataRoot,
		open_opts = OpenOpts
	}.


%% @private
open_db(State) ->
    RetriesLeft = plum_db_config:get(store_open_retry_Limit, 30),
    open_db(State, max(1, RetriesLeft), undefined).


%% @private
open_db(_State, 0, LastError) ->
    {error, LastError};

open_db(State, RetriesLeft, _) ->
    OpenOpts = State#state.open_opts,

    %% eqwalizer:ignore open opts
    case rocksdb:open(State#state.data_root, OpenOpts) of
        {ok, Ref} ->
            DBInfo0 = State#state.db_info,
            DBInfo = DBInfo0#db_info{db_ref = Ref},
            {ok, State#state{db_info = DBInfo}};

    	{error, {db_open, OpenErr} = Reason} when is_list(OpenErr) ->
            %% Check specifically for lock error, this can be caused if
            %% a crashed vnode takes some time to flush leveldb information
            %% out to disk.  The process is gone, but the NIF resource cleanup
            %% may not have completed.
            case lists:prefix("IO error: lock ", OpenErr) of
                true ->
                    SleepFor = plum_db_config:get(store_open_retries_delay),

                    ?LOG_DEBUG(#{
                        description => "Rocksdb backend retrying after error",
                        partition => State#state.partition,
                        node => partisan:node(),
                        data_root => State#state.data_root,
                        timeout => SleepFor,
                        reason => OpenErr
                    }),
                    %% eqwalizer:ignore SleepFor
                    timer:sleep(SleepFor),
                    open_db(State, RetriesLeft - 1, Reason);

                false ->
                    case lists:prefix("Corruption", OpenErr) of
                        true ->
                            ?LOG_WARNING(#{
                                description =>
                                    "Starting repair of corrupted Leveldb store",
                                partition => State#state.partition,
                                node => partisan:node(),
                                data_root => State#state.data_root,
                                reason => OpenErr
                            }),
                            _ = rocksdb:repair(
                                State#state.data_root, State#state.open_opts
                            ),
                            ?LOG_NOTICE(#{
                                description =>
                                    "Finished repair of corrupted Leveldb store",
                                partition => State#state.partition,
                                node => partisan:node(),
                                data_root => State#state.data_root,
                                reason => OpenErr
                            }),
                            open_db(State, 0, Reason);
                        false ->
                            {error, Reason}
                    end
            end;
        {error, Reason} ->
            {error, Reason}
    end.



%% @private
spawn_helper(State) ->
    Helper = spawn_link(init_ram_disk_prefixes_fun(State)),
    State#state{helper = Helper}.



%% @private
init_ram_disk_prefixes_fun(State) ->
    fun() ->
        ?LOG_INFO(#{
            description => "Initialising partition",
            partition => State#state.partition,
            node => partisan:node()
        }),
        %% We create the in-memory db copy for ram and ram_disk prefixes
        Tab = ram_disk_tab(State),

        %% We load ram_disk prefixes from disk to ram
        PrefixList = maps:to_list(plum_db:prefixes()),
        {ok, DbIter} = rocksdb:iterator(db_ref(State), fold_opts(State)),

        try
            Fun = fun
                F({Prefix, #{type := Type}}, Acc) ->
                    F({Prefix, Type}, Acc);
                F({Prefix, ram_disk}, ok) ->
                    ?LOG_INFO(#{
                        description => "Loading data from disk to ram",
                        partition => State#state.partition,
                        prefix => Prefix,
                        node => partisan:node()
                    }),
                    First = sext:prefix({{Prefix, ?WILDCARD}, ?WILDCARD}),
                    Next = disk_iterator_move(DbIter, First),
                    init_prefix_iterate(
                        Next, DbIter, First, erlang:byte_size(First), Tab
                    );
                F(_, ok) ->
                    ok
            end,
            ok = lists:foldl(Fun, ok, PrefixList),
            ?LOG_INFO(#{
                description => "Finished initialisation of partition",
                partition => State#state.partition,
                node => partisan:node()
            }),
            _ = plum_db_events:notify(
                partition_init_finished, {ok, State#state.partition}
            ),
            ok

        catch
            Class:Reason:Stacktrace ->
                ?LOG_ERROR(#{
                    description => "Error while initialising partition",
                    class => Class,
                    reason => Reason,
                    stacktrace => Stacktrace,
                    partition => State#state.partition,
                    node => partisan:node()
                }),
                _ = plum_db_events:notify(
                    partition_init_finished,
                    {error, Reason, State#state.partition}
                ),
                erlang:raise(Class, Reason, Stacktrace)

        after

            catch rocksdb:iterator_close(DbIter)

        end
    end.


%% @private
init_prefix_iterate({error, _}, _, _, _, _) ->
    %% We have no more matches in this Prefix
    ok;

init_prefix_iterate({ok, K, V}, DbIter, BinPrefix, BPSize, Tab) ->
    case K of
        <<BinPrefix:BPSize/binary, _/binary>> ->
            %% Element is {{P, K}, MetadataObj}
            PKey = decode_key(K),
            true = ets:insert(Tab, {PKey, binary_to_term(V)}),
            Next = disk_iterator_move(DbIter, prefetch),
            init_prefix_iterate(Next, DbIter, BinPrefix, BPSize, Tab);
        _ ->
            %% We have no more matches in this Prefix
            ok
    end.



%% =============================================================================
%% PRIVATE: Call handling
%% =============================================================================







%% =============================================================================
%% PRIVATE
%% =============================================================================



%% @private
db_ref(#state{db_info = V}) ->
    db_ref(V);

db_ref(#db_info{db_ref = V}) ->
    V.


%% @private
ram_tab(#state{db_info = V}) ->
    ram_tab(V);

ram_tab(#db_info{ram_tab = V}) ->
    V.


%% @private
ram_disk_tab(#state{db_info = V}) ->
    ram_disk_tab(V);

ram_disk_tab(#db_info{ram_disk_tab = V}) ->
    V.


%% @private
read_opts(#state{db_info = V}) ->
    read_opts(V);

read_opts(#db_info{read_opts = V}) ->
    V.


%% @private
write_opts(#state{db_info = V}) ->
    write_opts(V);

write_opts(#db_info{write_opts = V}) ->
    V.

%% @private
fold_opts(#state{db_info = V}) ->
    fold_opts(V);

fold_opts(#db_info{fold_opts = V}) ->
    V.

%% @private
table_name(#partition_iterator{ram_tab = Tab}, ram) ->
    Tab;

table_name(#partition_iterator{ram_disk_tab = Tab}, ram_disk) ->
    Tab;

table_name(N, ram) when is_integer(N) ->
    list_to_atom(
        "plum_db_partition_" ++ integer_to_list(N) ++ "_server_ram");

table_name(N, ram_disk) when is_integer(N) ->
    list_to_atom(
        "plum_db_partition_" ++ integer_to_list(N) ++ "_server_ram_disk").


%% @private
prefix_type({{Prefix, _}, _}) ->
    plum_db:prefix_type(Prefix).


%% @private
modify(PKey, ValueOrFun, Opts, State) ->
    %% This will crash if error when reason =/= not_found
    {ok, Existing} = do_get(PKey, State, undefined),
    Ctxt = context(Existing),
    modify(PKey, ValueOrFun, Opts, State, Existing, Ctxt).


%% @private
modify(PKey, ValueOrFun, Opts, State, Existing, Ctxt) ->
    Actor = State#state.actor_id,

    %% If ValueOrFun is a function then it might raise an exception, so we catch
    try
        Modified = plum_db_object:modify(Existing, Ctxt, ValueOrFun, Actor),

        case do_put(PKey, Modified, State) of
            ok ->
            ok = do_put(PKey, Modified, State),
                ok = maybe_broadcast(PKey, Modified, Opts),
                {ok, Existing, Modified};

            {error, _} = Error ->
                Error
        end

    catch
        _:Reason ->
            {error, Reason}
    end.


%% @private
maybe_resolve(undefined, _) ->
    {ok, undefined};

maybe_resolve(Object, Opts) ->
    case plum_db_object:value_count(Object) =< 1 of
        true ->
            {ok, Object};
        false ->
            Resolver = key_value:get(resolver, Opts, lww),
            try
                %% eqwalizer:ignore Resolver
                {ok, plum_db_object:resolve(Object, Resolver)}
            catch
                Class:Reason:Stacktrace ->
                    {error, {badresolver, Class, Reason, Stacktrace}}
            end
    end.


%% @private
maybe_modify(_, Existing, _, _, Existing) ->
    %% No change
    ok;

maybe_modify(PKey, Existing, Opts, State, NewObject) ->
    case key_value:get(allow_put, Opts, false) of
        false ->
            ok;
        true ->
            Ctxt = plum_db_object:context(NewObject),
            Value = plum_db_object:value(NewObject),
            case modify(PKey, Value, Opts, State, Existing, Ctxt) of
                {ok, _, Modified} ->
                    ok = on_update(PKey, Modified, Existing);

                {error, Reason} ->
                    ?LOG_ERROR(#{
                        description =>
                            "Error while during read-repair write",
                        reason => Reason,
                        prefixed_key => PKey,
                        object => Value
                    }),
                    ok
            end
    end.


%% @private
maybe_broadcast(PKey, Obj, Opts) ->
    case key_value:get(broadcast, Opts, true) of
        true ->
            broadcast(PKey, Obj);
        false ->
            ok
    end.


%% @private
broadcast(PKey, Obj) ->
    Broadcast = #plum_db_broadcast{pkey = PKey, obj = Obj},
    partisan:broadcast(Broadcast, plum_db).


%% @private
do_get(PKey, State) ->
    do_get_from(PKey, State, prefix_type(PKey)).


%% @private
do_get(PKey, State, Default) ->
    case do_get(PKey, State) of
        {error, not_found} ->
            {ok, Default};
        Other ->
            Other
    end.


%% @private
context(undefined) ->
    plum_db_object:empty_context();

context(Object) ->
    plum_db_object:context(Object).


%% @private
do_get_from(PKey, State, Type)
when (Type == disk) orelse (Type == undefined) ->
    DbRef = db_ref(State),
    ReadOpts = read_opts(State),
    result(rocksdb:get(DbRef, encode_key(PKey), ReadOpts));

do_get_from(PKey, State, ram) ->
    case ets:lookup(ram_tab(State), PKey) of
        [] ->
            {error, not_found};
        [{_, Obj}] ->
            {ok, Obj}
    end;

do_get_from(PKey, State, ram_disk) ->
    case ets:lookup(ram_disk_tab(State), PKey) of
        [] ->
            %% During init we would be restoring the ram_disk prefixes
            %% asynchronously.
            %% So we need to fallback to disk until the restore is
            %% done.
            do_get_from(PKey, State, disk);
        [{_, Obj}] ->
            {ok, Obj}
    end.


%% @private
maybe_hashtree_insert(PKey, Object, State) ->
    case plum_db_config:get(aae_enabled) of
        true ->
            Hash = plum_db_object:hash(Object),
            ok = plum_db_partition_hashtree:insert(
                State#state.partition, PKey, Hash, false
            );
        false ->
            ok
    end.


%% @private
maybe_hashtree_delete(PKey, Existing, State) ->
    case plum_db_config:get(aae_enabled) of
        true ->
            Partition = State#state.partition,
            ActorId = State#state.actor_id,
            Hash = plum_db_object:hash(Existing),
            Ctxt = context(Existing),
            %% We create and insert the Erased object, this will be actually
            %% removed the next time we rebuild the tree, but until
            %% then we needed as a tombstone to avoid this becoming a
            %% 'missing key' when we compare with another hashtree.
            Erased = plum_db_object:modify(Existing, Ctxt, ?ERASED, ActorId),

            ok = plum_db_partition_hashtree:insert(
                Partition, PKey, Hash, false
            ),
            ok = broadcast(PKey, Erased);
        false ->
            ok
    end.


%% @private
do_put(PKey, Value, State) ->
    do_put(PKey, Value, State, prefix_type(PKey)).


%% @private
do_put(PKey, Value, State, undefined) ->
    do_put(PKey, Value, State, disk);

do_put(PKey, Value, State, ram) ->
    ok = maybe_hashtree_insert(PKey, Value, State),
    true = ets:insert(ram_tab(State), {PKey, Value}),
    ok;

do_put(PKey, Value, State, ram_disk) ->
    case do_put(PKey, Value, State, disk) of
        ok ->
            true = ets:insert(ram_disk_tab(State), {PKey, Value}),
            ok;
        Error ->
            Error
    end;

do_put(PKey, Value, State, disk) ->
    ok = maybe_hashtree_insert(PKey, Value, State),

    DbRef = db_ref(State),
    Opts = write_opts(State),
<<<<<<< HEAD
    Actions = [{put, encode_key(PKey), term_to_binary(Value)}],
    result(rocksdb:write(DbRef, Actions, Opts)).
=======
    Actions = [{put, encode_key(PKey), term_to_binary(Value, [deterministic])}],
    result(eleveldb:write(DbRef, Actions, Opts)).
>>>>>>> 712720f0


%% @private
next_iterator(disk, #partition_iterator{ram_disk_tab = undefined} = Iter) ->
    next_iterator(ram_disk, Iter);

next_iterator(disk, Iter) ->
    Iter#partition_iterator{
        disk_done = true,
        ram_disk_done = false
    };

next_iterator(ram_disk, #partition_iterator{ram_tab = undefined}) ->
    undefined;

next_iterator(ram_disk, Iter) ->
    Iter#partition_iterator{
        disk_done = true,
        ram_disk_done = true,
        ram_done = false
    };

next_iterator(ram, _) ->
    undefined.


%% @private
prev_iterator(ram, #partition_iterator{ram_disk_tab = undefined} = Iter) ->
    prev_iterator(ram_disk, Iter);

prev_iterator(ram, Iter) ->
    Iter#partition_iterator{
        ram_disk_done = false,
        ram_done = false
    };

prev_iterator(ram_disk, #partition_iterator{disk = undefined}) ->
    undefined;

prev_iterator(ram_disk, Iter) ->
    Iter#partition_iterator{
        disk_done = false,
        ram_disk_done = false
    };

prev_iterator(disk, _) ->
    undefined.

%% @private
-spec eleveldb_action(iterator_action_ext() | plum_db_prefix_pattern() | plum_db_pkey_pattern()) ->
    iterator_action() | binary().

%% @private
rocksdb_action({?WILDCARD, _}) ->
    first;

rocksdb_action({{?WILDCARD, _}, _}) ->
    first;

rocksdb_action({{_, _}, _} = PKey) ->
    sext:prefix(PKey);

rocksdb_action({_, _} = FullPrefix) ->
    %% A PKey with wildcard key
    %% eqwalizer:ignore
    rocksdb_action({FullPrefix, ?WILDCARD});

rocksdb_action(first) ->
    first;

rocksdb_action(next) ->
    next;

rocksdb_action(prev) ->
    prev;

rocksdb_action(prefetch) ->
    %% Not supported in rocksdb
    next;

rocksdb_action(prefetch_stop) ->
    %% Not supported in rocksdb
    next.


%% @private
%% ets key ois {{{Prefix, Suffix} = FullPrefix, Key} = PKey, Object}

ets_match_spec({{A, B}, KeyPattern}, KeysOnly) ->
    Pattern = {{{'$1', '$2'}, KeyPattern}, ?WILDCARD},

    Conds = case B of
        ?WILDCARD ->
            [{'==', '$1', {const, A}}];
        _ ->
            [{'andalso',
                {'==', '$1', {const, A}},
                {'==', '$2', {const, B}}
            }]
    end,

    Projection =  case KeysOnly of
        true ->
            [{element, 1, '$_'}];
        false ->
            ['$_']
    end,

    [
        {Pattern, Conds, Projection}
    ];

ets_match_spec({_, _} = FullPrefix, KeysOnly) ->
    ets_match_spec({{_, _} = FullPrefix, ?WILDCARD}, KeysOnly).


%% @private
-spec matches_key(binary() | plum_db_pkey(), iterator()) ->
    {true, plum_db_pkey()} | {false, plum_db_pkey()} | ?EOT.

matches_key(PKey, #partition_iterator{match_spec = undefined} = Iter) ->
    %% We try to match the prefix and if it doesn't we stop
    case matches_prefix(PKey, Iter) of
        true when is_binary(PKey) ->
            {true, decode_key(PKey)};
        true ->
            %% eqwalizer:ignore
            {true, PKey};
        false ->
            ?EOT
    end;

matches_key(PKey0, #partition_iterator{match_spec = MS} = Iter) ->
    PKey = case is_binary(PKey0) of
        true -> decode_key(PKey0);
        false -> PKey0
    end,

    case ets:match_spec_run([PKey], MS) of
        [true] ->
            {true, PKey};
        [] ->
            %% We try to match the prefix and if it doesn't we stop
            case matches_prefix(PKey, Iter) of
                true -> {false, PKey};
                false -> ?EOT
            end
    end.


%% @private
matches_prefix(
    {FullPrefix, _}, #partition_iterator{full_prefix = FullPrefix}) ->
    true;

matches_prefix(_, #partition_iterator{full_prefix = {'_', '_'}}) ->
    true;

matches_prefix({{P, _}, _}, #partition_iterator{full_prefix = {P, '_'}}) ->
    true;

matches_prefix(Bin, Iter) when is_binary(Bin) ->
    Prefix = Iter#partition_iterator.bin_prefix,
    Len = erlang:byte_size(Prefix),
    binary:longest_common_prefix([Bin, Prefix]) == Len;

matches_prefix(_, _) -> false.


%% @private
set_disk_iterator(#partition_iterator{} = PartIter0, State) ->
    DbRef = db_ref(State),
    Opts = fold_opts(State),

    {ok, DbIter} = rocksdb:iterator(DbRef, Opts),

    PartIter0#partition_iterator{
        disk_done = false,
        disk = DbIter
    }.


%% @private
set_ram_iterator(#partition_iterator{} = PartIter0, State) ->
    PartIter0#partition_iterator{
        ram_tab = ram_tab(State),
        ram_done = false,
        ram = undefined
    }.


%% @private
set_ram_disk_iterator(#partition_iterator{} = PartIter0, State) ->
    PartIter0#partition_iterator{
        ram_disk_tab = ram_disk_tab(State),
        ram_disk_done = false,
        ram_disk = undefined
    }.


%% @private
update_iterator(ram, Iter, Key, Cont) ->
    Iter#partition_iterator{prev_key = Key, ram = Cont};

update_iterator(ram_disk, Iter, Key, Cont) ->
    Iter#partition_iterator{prev_key = Key, ram_disk = Cont}.



%% @private
add_iterator(#partition_iterator{} = Iter, State) ->
    Mref = Iter#partition_iterator.owner_mref,
    Iterators1 = maps:put(Mref, Iter, State#state.iterators),
    State#state{iterators = Iterators1}.


%% @private
take_iterator(Mref, State) when is_reference(Mref) ->
    case maps:take(Mref, State#state.iterators) of
        {Iter, Iterators1} ->
            {Iter, State#state{iterators = Iterators1}};
        error ->
            error
    end.


%% @private
close_iterator(#partition_iterator{owner_mref = Mref}, State) ->
    close_iterator(Mref, State);

close_iterator(Mref, State0) when is_reference(Mref) ->
    case take_iterator(Mref, State0) of
        {#partition_iterator{disk = undefined}, State1} ->
            _ = erlang:demonitor(Mref, [flush]),
            State1;

        {#partition_iterator{disk = DbIter}, State1} ->
            _ = erlang:demonitor(Mref, [flush]),
            _ = catch rocksdb:iterator_close(DbIter),
            State1;

        error ->
            State0
    end.


%% @private
maybe_safe_fixtables(Iter, Flag) ->
    true = maybe_safe_fixtable(Iter#partition_iterator.ram_tab, Flag),
    maybe_safe_fixtable(Iter#partition_iterator.ram_disk_tab, Flag).


%% @private
maybe_safe_fixtable(undefined, _) ->
    true;
maybe_safe_fixtable(Tab, Flag) ->
    ets:safe_fixtable(Tab, Flag).


%% @private
result(ok) ->
    ok;

result({ok, Value}) ->
    {ok, binary_to_term(Value)};

result(not_found) ->
    {error, not_found};

result({error, _} = Error) ->
    Error.


%% @private
encode_key(Key) ->
    sext:encode(Key).


%% @private
decode_key(Bin) ->
    sext:decode(Bin).


%% encode_key({}) ->
%% 	E = <<>>,
%% 	<<
%% 		Idx/binary, ?KEY_SEPARATOR/binary,
%% 		TenId/binary, ?KEY_SEPARATOR/binary,
%% 		(encode_element(G))/binary, ?KEY_SEPARATOR/binary,
%% 		E/binary, ?KEY_SEPARATOR/binary,
%% 		E/binary, ?KEY_SEPARATOR/binary,
%% 		E/binary, ?KEY_SEPARATOR/binary,
%% 		(encode_element(Txid))/binary
%% 	>>;

%% encode_key(Term) ->
%%     term_to_binary(Bin, [deterministic]);


%% %% @private
%% decode_key(Bin) when is_binary(Bin) ->
%% 	decode_key(binary:split(Bin, ?KEY_SEPARATOR, [global]));

%% decode_key([Term]) ->
%%     binary_to_term(Term);

%% decode_key(_L) when is_list(L) ->
%%     error(not_implemented).


%% @private
on_update(_, undefined, _) ->
    ok;

on_update(PKey, New, Existing) ->
    case plum_db_object:value(New) of
        ?TOMBSTONE ->
            on_delete(PKey, Existing);
        _ ->
            true = callback(on_update, PKey, [New, Existing])
    end,
    ok.


%% @private
on_merge(PKey, New, Existing) ->
    true = callback(on_merge, PKey, [New, Existing]),
    ok = plum_db_events:update({PKey, New, Existing}).


%% @private
on_delete(PKey, Obj) ->
    true = callback(on_delete, PKey, [Obj]),
    ok.


%% @private
on_erase(PKey, Obj) ->
    true = callback(on_erase, PKey, [Obj]),
    ok.


%% -----------------------------------------------------------------------------
%% @private
%% @doc Applies the user defined callback.
%% The will_merge callback needs to reply
%% true | {true, Obj} | {true, Pkey, Obj} | false
%% @end
%% -----------------------------------------------------------------------------
callback(Name, {{Prefix, _}, _} = PKey, Args) when is_list(Args) ->
    try
        Path = [prefixes, Prefix, callbacks, Name],

        case plum_db_config:get(Path, undefined) of
            undefined ->
                true;

            {Mod, FunName} when is_atom(Mod), is_atom(FunName) ->
                case erlang:apply(Mod, FunName, [PKey | Args]) of
                    ok when Name == on_update;
                            Name == on_merge;
                            Name == on_delete;
                            Name == on_erase ->
                        true;
                    true when Name == will_merge ->
                        true;
                    {true, {object, _}} = Result when Name == will_merge ->
                        Result;
                    {true, _, {object, _}} = Result when Name == will_merge ->
                        Result;
                    false when Name == will_merge ->
                        false;
                    Other ->
                        throw({badreturn, Other})
                end
        end
    catch
        throw:Reason ->
            ?LOG_ERROR(#{
                description => "Prefix callback return is invalid. Ignored",
                callback => Name,
                class => throw,
                reason => Reason
            }),
            true;

        Class:Reason:Stacktrace ->
            ?LOG_ERROR(#{
                description => "Error while invoking prefix callback. Ignored",
                callback => Name,
                class => Class,
                reason => Reason,
                stacktrace => Stacktrace
            }),
            true
    end.<|MERGE_RESOLUTION|>--- conflicted
+++ resolved
@@ -1573,13 +1573,8 @@
 
     DbRef = db_ref(State),
     Opts = write_opts(State),
-<<<<<<< HEAD
-    Actions = [{put, encode_key(PKey), term_to_binary(Value)}],
+    Actions = [{put, encode_key(PKey), term_to_binary(Value, [deterministic])}],
     result(rocksdb:write(DbRef, Actions, Opts)).
-=======
-    Actions = [{put, encode_key(PKey), term_to_binary(Value, [deterministic])}],
-    result(eleveldb:write(DbRef, Actions, Opts)).
->>>>>>> 712720f0
 
 
 %% @private
