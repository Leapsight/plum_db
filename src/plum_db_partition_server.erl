--- conflicted
+++ resolved
@@ -1046,17 +1046,10 @@
     %% of vnodes that try to kick off compaction at the same time
     %% under heavy uniform load...
     WriteBufferMin = key_value:get(
-<<<<<<< HEAD
         [open, write_buffer_size_min], Opts1, 32 * 1024 * 1024
     ),
     WriteBufferMax = key_value:get(
         [open, write_buffer_size_max], Opts1, 64 * 1024 * 1024
-=======
-        write_buffer_size_min, MergedConfig, 30 * 1024 * 1024
-    ),
-    WriteBufferMax = key_value:get(
-        write_buffer_size_max, MergedConfig, 60 * 1024 * 1024
->>>>>>> a99315d6
     ),
     WriteBuffer = WriteBufferMin + rand:uniform(
         1 + WriteBufferMax - WriteBufferMin
