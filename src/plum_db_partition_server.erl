--- conflicted
+++ resolved
@@ -56,7 +56,7 @@
 -record(partition_iterator, {
     owner_ref               ::  reference(),
     partition               ::  non_neg_integer(),
-    disk                    ::  eleveldb:itr_ref() | undefined,
+    disk                    ::  rocksdb:itr_ref() | undefined,
     ram_tab                 ::  ets:tab() | undefined,
     ram_disk_tab            ::  ets:tab() | undefined,
     full_prefix             ::  plum_db_prefix_pattern(),
@@ -68,10 +68,6 @@
     disk_done = true        ::  boolean(),
     ram_disk_done = true    ::  boolean(),
     ram_done = true         ::  boolean(),
-<<<<<<< HEAD
-    disk                    ::  rocksdb:itr_ref() | undefined,
-=======
->>>>>>> ba639073
     ram                     ::  key | {cont, any()} | undefined,
     ram_disk                ::  key | {cont, any()} | undefined
 }).
@@ -103,11 +99,8 @@
 -export_type([iterator/0]).
 -export_type([iterator_move_result/0]).
 
-<<<<<<< HEAD
-=======
 -export([byte_size/1]).
 -export([dirty_put/5]).
->>>>>>> ba639073
 -export([erase/3]).
 -export([get/2]).
 -export([get/3]).
@@ -525,11 +518,7 @@
             end
     end;
 
-<<<<<<< HEAD
-iterator_move(Type, {cont, Cont0}, Iter, next) ->
-=======
 ets_iterator_move(Type, {cont, Cont0}, Iter, next) ->
->>>>>>> ba639073
     KeysOnly = Iter#partition_iterator.keys_only,
 
     case ets:select(Cont0) of
@@ -597,19 +586,11 @@
 ets_iterator_move(Type, Cont, Iter, {{_, _} = FullPrefix, ?WILDCARD}) ->
     ets_iterator_move(Type, Cont, Iter, FullPrefix);
 
-<<<<<<< HEAD
-iterator_move(Type, _, Iter, {{A, B}, PKey}) ->
-    Tab = table_name(Iter, Type),
-    KeysOnly = Iter#partition_iterator.keys_only,
-
-    Pattern = {{{'$1', '$2'}, PKey}, ?WILDCARD},
-=======
 ets_iterator_move(Type, _, Iter, {{A, B}, Key}) ->
     Tab = table_name(Iter, Type),
     KeysOnly = Iter#partition_iterator.keys_only,
 
     Pattern = {{{A, B}, '$1'}, ?WILDCARD},
->>>>>>> ba639073
 
     Projection = case KeysOnly of
         true ->
@@ -618,16 +599,11 @@
             ['$_']
     end,
 
-<<<<<<< HEAD
-    Conds = [{'andalso',
-        {'==', '$1', {const, A}},
+
+    % We use it as prefix to find first
+    Conds = [{'>=', '$1', {const, Key}}],
         {'==', '$2', {const, B}}
     }],
-=======
-
-    % We use it as prefix to find first
-    Conds = [{'>=', '$1', {const, Key}}],
->>>>>>> ba639073
 
     MS = [
         {Pattern, Conds, Projection}
@@ -740,20 +716,14 @@
 handle_call({put, PKey, ValueOrFun, Opts}, _From, State) ->
     Reply =
         case modify(PKey, ValueOrFun, Opts, State) of
-<<<<<<< HEAD
-            {ok, _Existing, Result} ->
-=======
             {ok, Existing, Result} ->
                 ok = on_update(PKey, Result, Existing),
->>>>>>> ba639073
                 {ok, Result};
             {error, _} = Error ->
                 Error
         end,
     {reply, Reply, State};
 
-<<<<<<< HEAD
-=======
 
 handle_call({dirty_put, PKey, Object, Opts}, _From, State) ->
     Existing =
@@ -780,16 +750,12 @@
                 {error, Reason}
         end,
     {reply, Reply, State};
->>>>>>> ba639073
 
 handle_call({take, PKey, Opts}, _From, State) ->
     Reply =
     case modify(PKey, ?TOMBSTONE, Opts, State) of
         {ok, Existing, Result} ->
-<<<<<<< HEAD
-=======
             ok = on_update(PKey, Result, Existing),
->>>>>>> ba639073
             case maybe_resolve(Existing, Opts) of
                 {ok, Resolved} ->
                     {ok, {Resolved, Result}};
@@ -895,6 +861,20 @@
                     %% We cancel the merge
                     {reply, false, State}
             end
+    end;
+
+handle_call(byte_size, _From, State) ->
+    DbRef = db_ref(State),
+    Ram = ets:info(ram_tab(State), memory),
+    RamDisk = ets:info(ram_disk_tab(State), memory),
+    Ets = (Ram + RamDisk) * erlang:system_info(wordsize),
+
+    try eleveldb:status(DbRef, <<"leveldb.total-bytes">>) of
+        {ok, Bin} ->
+            {reply, binary_to_integer(Bin) + Ets, State}
+    catch
+        error:_ ->
+            {reply, Ets, State}
     end;
 
 handle_call(is_empty, _From, State) ->
@@ -1047,32 +1027,7 @@
     WriteOpts = key_value:get(write, Opts, []),
 
     %% Use read options for folding, but FORCE fill_cache to false
-<<<<<<< HEAD
-    FoldOpts = key_value:set(fill_cache, false, ReadOpts),
-=======
     FoldOpts = key_value:put(fill_cache, false, ReadOpts),
-
-    %% Warn if block_size is set
-    SSTBS = proplists:get_value(sst_block_size, OpenOpts, false),
-    BS = proplists:get_value(block_size, OpenOpts, false),
-
-    case BS /= false andalso SSTBS == false of
-        true ->
-            ?LOG_WARNING(#{
-                description => io_lib:format(
-                    "eleveldb block_size has been renamed 'sst_block_size' "
-                    "and the current setting of '~p' is being ignored.  "
-                    "Changing sst_block_size is strongly cautioned "
-                    "against unless you know what you are doing.  Remove "
-                    "block_size from app.config to get rid of this "
-                    "message.\n", [BS]
-                )
-            }),
-            ok;
-        _ ->
-            ok
-    end,
->>>>>>> ba639073
 
     %% We create two ets tables for ram and ram_disk storage levels
     EtsOpts = [
@@ -1106,6 +1061,16 @@
         data_root = DataRoot,
 		open_opts = OpenOpts
 	}.
+
+
+%% @private
+config_value(Key, Config, Default) ->
+    case orddict:find(Key, Config) of
+        error ->
+            Default;
+        {ok, Value} ->
+            Value
+    end.
 
 
 %% @private
@@ -1365,18 +1330,12 @@
     Actor = State#state.actor_id,
 
     %% If ValueOrFun is a function then it might raise an exception, so we catch
-<<<<<<< HEAD
-    try plum_db_object:modify(Existing, Ctxt, ValueOrFun, Actor) of
-        Modified ->
-            ok = do_put(PKey, Modified, State),
-            ok = maybe_broadcast(PKey, Modified, Opts),
-            {ok, Existing, Modified}
-=======
     try
         Modified = plum_db_object:modify(Existing, Ctxt, ValueOrFun, Actor),
 
         case do_put(PKey, Modified, State) of
             ok ->
+            ok = do_put(PKey, Modified, State),
                 ok = maybe_broadcast(PKey, Modified, Opts),
                 {ok, Existing, Modified};
 
@@ -1384,7 +1343,6 @@
                 Error
         end
 
->>>>>>> ba639073
     catch
         _:Reason ->
             {error, Reason}
@@ -1418,10 +1376,6 @@
         true ->
             Ctxt = plum_db_object:context(NewObject),
             Value = plum_db_object:value(NewObject),
-<<<<<<< HEAD
-            _ = modify(PKey, Value, Opts, State, Existing, Ctxt),
-            ok
-=======
             case modify(PKey, Value, Opts, State, Existing, Ctxt) of
                 {ok, _, Modified} ->
                     ok = on_update(PKey, Modified, Existing);
@@ -1436,7 +1390,6 @@
                     }),
                     ok
             end
->>>>>>> ba639073
     end.
 
 
@@ -1869,8 +1822,6 @@
 %% decode_key(_L) when is_list(L) ->
 %%     error(not_implemented).
 
-<<<<<<< HEAD
-=======
 
 %% @private
 on_update(_, undefined, _) ->
@@ -1948,5 +1899,4 @@
                 stacktrace => Stacktrace
             }),
             Default
-    end.
->>>>>>> ba639073
+    end.