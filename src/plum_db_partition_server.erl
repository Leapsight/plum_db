%% -----------------------------------------------------------------------------
%%    Copyright 2018 Ngineo Limited t/a Leapsight
%%
%%    Licensed under the Apache License, Version 2.0 (the "License");
%%    you may not use this file except in compliance with the License.
%%    You may obtain a copy of the License at
%%
%%        http://www.apache.org/licenses/LICENSE-2.0
%%
%%    Unless required by applicable law or agreed to in writing, software
%%    distributed under the License is distributed on an "AS IS" BASIS,
%%    WITHOUT WARRANTIES OR CONDITIONS OF ANY KIND, either express or implied.
%%    See the License for the specific language governing permissions and
%%    limitations under the License.
%% -----------------------------------------------------------------------------

%% -----------------------------------------------------------------------------
%% @doc  A wrapper for an elevelb instance.
%% @end
%% -----------------------------------------------------------------------------
-module(plum_db_partition_server).
-behaviour(gen_server).
-include("plum_db.hrl").

-define(IS_SEXT(X), X >= 8 andalso X =< 19).

%% leveldb uses $\0 but since external term format will contain nulls
%% we need an additional separator. We use the ASCII unit separator
%% ($\31) that was design to separate fields of a record.
%% -define(KEY_SEPARATOR, <<0, $\31, 0>>).

-record(state, {
    name                                ::  atom(),
    partition                           ::  non_neg_integer(),
    db_ref 								::	eleveldb:db_ref() | undefined,
    ram_tab                             ::  atom(),
    ram_disk_tab                        ::  atom(),
	config = []							::	opts(),
	data_root							::	file:filename(),
	open_opts = []						::	opts(),
	read_opts = []						::	opts(),
    write_opts = []						::	opts(),
    fold_opts = [{fill_cache, false}]	::	opts(),
    iterators = []                      ::  iterators()
}).

-record(partition_iterator, {
    owner_ref               ::  reference(),
    partition               ::  non_neg_integer(),
    full_prefix             ::  plum_db_prefix_pattern(),
    match_pattern           ::  term(),
    bin_prefix              ::  binary(),
    match_spec              ::  ets:comp_match_spec() | undefined,
    keys_only = false       ::  boolean(),
    prev_key                ::  plum_db_pkey() | undefined,
    disk_done = true        ::  boolean(),
    ram_disk_done = true    ::  boolean(),
    ram_done = true         ::  boolean(),
    disk                    ::  eleveldb:itr_ref() | undefined,
    ram                     ::  key | {cont, any()} | undefined,
    ram_disk                ::  key | {cont, any()} | undefined,
    ram_tab                 ::  atom(),
    ram_disk_tab            ::  atom()
}).

-type opts()                :: 	[{atom(), term()}].
-type iterator()            ::  #partition_iterator{}.
-type iterators()           ::  [iterator()].
-type iterator_action()     ::  first
                                | last | next | prev
                                | prefetch | prefetch_stop
                                | plum_db_prefix()
                                | plum_db_pkey()
                                | binary().

-export_type([iterator/0]).

-export([byte_size/1]).
-export([delete/1]).
-export([delete/2]).
-export([get/1]).
-export([get/2]).
-export([is_empty/1]).
-export([iterator/2]).
-export([iterator/3]).
-export([iterator_close/2]).
-export([iterator_move/2]).
-export([key_iterator/2]).
-export([key_iterator/3]).
-export([name/1]).
-export([put/2]).
-export([put/3]).
-export([start_link/2]).

%% GEN_SERVER CALLBACKS
-export([init/1]).
-export([handle_call/3]).
-export([handle_cast/2]).
-export([handle_info/2]).
-export([terminate/2]).
-export([code_change/3]).



%% =============================================================================
%% API
%% =============================================================================


%% -----------------------------------------------------------------------------
%% @doc
%% @end
%% -----------------------------------------------------------------------------
-spec start_link(Partition :: non_neg_integer(), Opts :: opts()) -> any().

start_link(Partition, Opts) ->
    Name = name(Partition),
    gen_server:start_link({local, Name}, ?MODULE, [Name, Partition, Opts], []).


%% -----------------------------------------------------------------------------
%% @doc
%% @end
%% -----------------------------------------------------------------------------
%% @private
name(Partition) ->
    N = valid_partition(Partition),
    list_to_atom(
        "plum_db_partition_" ++ integer_to_list(N) ++ "_server").


%% -----------------------------------------------------------------------------
%% @doc
%% @end
%% -----------------------------------------------------------------------------
get(Key) ->
    get(name(plum_db:get_partition(Key)), Key).


%% -----------------------------------------------------------------------------
%% @doc
%% @end
%% -----------------------------------------------------------------------------
get(Partition, PKey) when is_integer(Partition) ->
    get(name(Partition), PKey);

get(Name, {{Prefix, _}, _} = PKey) when is_atom(Name) ->
    case plum_db:prefix_type(Prefix) of
        Type when (Type == ram) orelse (Type == ram_disk) ->
            %% TODO during init we would be restoring async the ram_disk
            %% prefixes, so we need to fallback to disk until the restore is
            %% done. The problem is that this forces us to try..catch and fall
            %% back to disk which ads 13 microsecs or check fot the table
            %% existance which is faster (2 microsecs)
            case ets:lookup(table_name(Name, Type), PKey) of
                [] ->
                    {error, not_found};
                [{_, Obj}] ->
                    {ok, Obj}
            end;
        _ ->
            %% Type is disk or undefined
            gen_server:call(Name, {get, PKey, disk}, infinity)
    end.


%% -----------------------------------------------------------------------------
%% @doc
%% @end
%% -----------------------------------------------------------------------------
put(PKey, Value) ->
    put(name(plum_db:get_partition(PKey)), PKey, Value).


%% -----------------------------------------------------------------------------
%% @doc
%% @end
%% -----------------------------------------------------------------------------
put(Partition, PKey, Value) when is_integer(Partition) ->
    put(name(Partition), PKey, Value);

put(Name, {{Prefix, _}, _} = PKey, Value) when is_atom(Name) ->
    case plum_db:prefix_type(Prefix) of
        ram ->
            true = ets:insert(table_name(Name, ram), {PKey, Value}),
            ok;
        _ ->
            gen_server:call(Name, {put, PKey, Value}, infinity)
    end.


%% -----------------------------------------------------------------------------
%% @doc
%% @end
%% -----------------------------------------------------------------------------
delete(Key) ->
    delete(name(plum_db:get_partition(Key)), Key).


%% -----------------------------------------------------------------------------
%% @doc
%% @end
%% -----------------------------------------------------------------------------
delete(Partition, Key) when is_integer(Partition) ->
    delete(name(Partition), Key);

delete(Name, {{Prefix, _}, _} = PKey) when is_atom(Name) ->
    case plum_db:prefix_type(Prefix) of
        ram ->
            true = ets:delete(table_name(Name, ram), PKey),
            ok;
        _ ->
            gen_server:call(Name, {delete, PKey}, infinity)
    end.


%% -----------------------------------------------------------------------------
%% @doc
%% @end
%% -----------------------------------------------------------------------------
is_empty(Id) when is_integer(Id) ->
    is_empty(name(Id));

is_empty(Store) when is_pid(Store); is_atom(Store) ->
    gen_server:call(Store, is_empty, infinity).


%% -----------------------------------------------------------------------------
%% @doc
%% @end
%% -----------------------------------------------------------------------------
byte_size(Id) when is_integer(Id) ->
    ?MODULE:byte_size(name(Id));

byte_size(Store) when is_pid(Store); is_atom(Store) ->
    gen_server:call(Store, byte_size, infinity).


%% -----------------------------------------------------------------------------
%% @doc
%% @end
%% -----------------------------------------------------------------------------
iterator(Id, FullPrefix) when is_integer(Id) ->
    iterator(name(Id), FullPrefix);


iterator(Name, FullPrefix) when is_atom(Name) ->
    iterator(Name, FullPrefix, []).


%% -----------------------------------------------------------------------------
%% @doc If the prefix is ground, it restricts the iteration on keys belonging
%% to that prefix and the storage type of the prefix if known. If prefix is
%% undefined or storage type of is undefined, then it starts with disk and
%% follows with ram. It does not cover ram_disk as all data in ram_disk is in
%% disk but not viceversa.
%% @end
%% -----------------------------------------------------------------------------
iterator(Id, FullPrefix, Opts) when is_integer(Id) ->
    iterator(name(Id), FullPrefix, Opts);

iterator(Name, FullPrefix, Opts) when is_atom(Name) andalso is_list(Opts) ->
    Cmd = {iterator, self(), FullPrefix, [{keys_only, false}|Opts]},
    Iter = gen_server:call(Name, Cmd, infinity),
    true = maybe_safe_fixtables(Iter, true),
    Iter.


%% -----------------------------------------------------------------------------
%% @doc
%% @end
%% -----------------------------------------------------------------------------
key_iterator(Id, FullPrefix) when is_integer(Id) ->
    key_iterator(name(Id), FullPrefix);

key_iterator(Name, FullPrefix) when is_atom(Name) ->
    key_iterator(Name, FullPrefix, []).


%% -----------------------------------------------------------------------------
%% @doc
%% @end
%% -----------------------------------------------------------------------------
key_iterator(Id, FullPrefix, Opts) when is_integer(Id) ->
    key_iterator(name(Id), FullPrefix, Opts);

key_iterator(Name, FullPrefix, Opts) when is_atom(Name) andalso is_list(Opts) ->
    Cmd = {iterator, self(), FullPrefix, [{keys_only, true}|Opts]},
    Iter = gen_server:call(Name, Cmd, infinity),
    true = maybe_safe_fixtables(Iter, true),
    Iter.


%% -----------------------------------------------------------------------------
%% @doc
%% @end
%% -----------------------------------------------------------------------------
iterator_close(Id, Iter) when is_integer(Id) ->
    iterator_close(name(Id), Iter);

iterator_close(Store, #partition_iterator{} = Iter) when is_atom(Store) ->
    Res = gen_server:call(Store, {iterator_close, Iter}, infinity),
    true = maybe_safe_fixtables(Iter, false),
    Res.



%% -----------------------------------------------------------------------------
%% @doc Iterates over the storage stack in order (disk -> ram_disk -> ram).
%% @end
%% -----------------------------------------------------------------------------
-spec iterator_move(iterator(), iterator_action()) ->
    {ok, Key :: binary(), Value :: binary(), iterator()}
    | {ok, Key :: binary(), iterator()}
    | {error, invalid_iterator, iterator()}
    | {error, iterator_closed, iterator()}
    | {error, no_match, iterator()}.

iterator_move(
    #partition_iterator{disk_done = true} = Iter, {undefined, undefined}) ->
    %% We continue with ets so we translate the action
    iterator_move(Iter, first);

iterator_move(#partition_iterator{disk_done = true} = Iter, prefetch) ->
    %% We continue with ets so we translate the action
    iterator_move(Iter, next);

iterator_move(#partition_iterator{disk_done = true} = Iter, prefetch_stop) ->
    %% We continue with ets so we translate the action
    iterator_move(Iter, next);

iterator_move(#partition_iterator{disk_done = false} = Iter, Action) ->

    DbIter = Iter#partition_iterator.disk,

    case eleveldb:iterator_move(DbIter, eleveldb_action(Action)) of
        {ok, K} ->
            NewIter = Iter#partition_iterator{prev_key = K},
            case matches_key(K, Iter) of
                {true, Key} ->
                    {ok, Key, NewIter};
                {false, _} ->
                    {error, no_match, NewIter};
                ?EOT ->
                    {error, invalid_iterator, NewIter}
            end;
        {ok, K, Value} ->
            NewIter = Iter#partition_iterator{prev_key = K},
            case matches_key(K, Iter) of
                {true, Key} ->
                    {ok, Key, binary_to_term(Value), NewIter};
                {false, _} ->
                    {error, no_match, NewIter};
                ?EOT ->
                    {error, invalid_iterator, NewIter}
            end;

        {error, Reason}  ->
            %% No more data in eleveldb, maybe we continue with ets
            case next_iterator(disk, Iter) of
                undefined ->
                    {error, Reason, Iter};
                NewIter ->
                    %% We continue in ets so we need to reposition the iterator
                    %% to the first key of the full_prefix
                    iterator_move(NewIter, Iter#partition_iterator.full_prefix)
            end
    end;

iterator_move(#partition_iterator{ram_disk_done = false} = Iter, Action) ->
    iterator_move(ram_disk, Iter#partition_iterator.ram_disk, Iter, Action);

iterator_move(#partition_iterator{ram_done = false} = Iter, Action) ->
    iterator_move(ram, Iter#partition_iterator.ram, Iter, Action);

iterator_move(
    #partition_iterator{
        disk_done = true, ram_done = true, ram_disk_done = true
    } = Iter,
     _) ->
    {error, invalid_iterator, Iter}.


%% @private
iterator_move(Type, _, Iter, first) ->
    KeysOnly = Iter#partition_iterator.keys_only,
    Tab = table_name(Iter, Type),

    case ets:first(Tab) of
        ?EOT ->
            {error, invalid_iterator, Iter};
        K when KeysOnly ->
            NewIter = update_iterator(Type, Iter, K, key),
            case matches_key(K, Iter) of
                {true, K} ->
                    {ok, K, NewIter};
                {false, _} ->
                    {error, no_match, NewIter};
                ?EOT ->
                    {error, invalid_iterator, NewIter}
            end;
        K ->
            [{K, V}] = ets:lookup(Tab, K),
            NewIter = update_iterator(Type, Iter, K, key),
            case matches_key(K, Iter) of
                {true, K} ->
                    {ok, K, V, NewIter};
                {false, _} ->
                    {error, no_match, NewIter};
                ?EOT ->
                    {error, invalid_iterator, NewIter}
            end
    end;

iterator_move(Type, key, Iter, next) ->
    KeysOnly = Iter#partition_iterator.keys_only,
    Tab = table_name(Iter, Type),

    case ets:next(Tab, Iter#partition_iterator.prev_key) of
        ?EOT ->
            {error, invalid_iterator, Iter};
        K when KeysOnly ->
            NewIter = update_iterator(Type, Iter, K, key),
            case matches_key(K, Iter) of
                {true, K} ->
                    {ok, K, NewIter};
                {false, _} ->
                    {error, no_match, NewIter};
                ?EOT ->
                    {error, invalid_iterator, NewIter}
            end;
        K ->
            [{K, V}] = ets:lookup(Tab, K),
            NewIter = update_iterator(Type, Iter, K, key),
            case matches_key(K, Iter) of
                {true, K} ->
                    {ok, K, V, NewIter};
                {false, K} ->
                    {error, no_match, NewIter};
                ?EOT ->
                    {error, invalid_iterator, NewIter}
            end
    end;

iterator_move(Type, {cont, Cont0}, Iter, next) ->
    case ets:select(Cont0) of
        ?EOT ->
            case next_iterator(Type, Iter) of
                undefined ->
                    {error, invalid_iterator, Iter};
                NewIter ->
                    %% We continue in ets so we need to reposition the iterator
                    %% to the first key of the full_prefix
                    iterator_move(NewIter, Iter#partition_iterator.full_prefix)
            end;
        {[{K, V}], Cont1} ->
            NewIter = update_iterator(Type, Iter, K, {cont, Cont1}),
            {ok, K, V, NewIter};
        {[K], Cont1} ->
            NewIter = update_iterator(Type, Iter, K, {cont, Cont1}),
            {ok, K, NewIter}
    end;

iterator_move(Type, key, Iter, prev) ->
    KeysOnly = Iter#partition_iterator.keys_only,
    Tab = table_name(Iter, Type),

    case ets:prev(Tab, Iter#partition_iterator.prev_key) of
        ?EOT ->
            %% No more data in ets, maybe we continue with eleveldb
            case prev_iterator(Type, Iter) of
                undefined ->
                    {error, invalid_iterator, Iter};
                NewIter ->
                    iterator_move(NewIter, prev)
            end;
        K when KeysOnly ->
            NewIter = update_iterator(Type, Iter, K, key),
            case matches_key(K, Iter) of
                {true, K} ->
                    {ok, K, NewIter};
                {false, K} ->
                    {error, no_match, NewIter};
                ?EOT ->
                    {error, invalid_iterator, NewIter}
            end;
        K ->
            [{K, V}] = ets:lookup(Tab, K),
            NewIter = update_iterator(Type, Iter, K, key),
            case matches_key(K, Iter) of
                {true, K} ->
                    {ok, K, V, NewIter};
                {false, K} ->
                    {error, no_match, NewIter};
                ?EOT ->
                    {error, invalid_iterator, NewIter}
            end
    end;

iterator_move(Type, {cont, _}, Iter, prev) ->
    %% We were using ets:select/1, to go backwards we need to switch to
    %% key iteration
    K = Iter#partition_iterator.prev_key,
    NewIter = update_iterator(Type, Iter, K, key),
    iterator_move(NewIter, prev);

iterator_move(Type, Cont, Iter, {{_, _} = FullPrefix, ?WILDCARD}) ->
    iterator_move(Type, Cont, Iter, FullPrefix);

iterator_move(Type, _, Iter, {{_, _} = FullPrefix, PKey}) ->
    Tab = table_name(Iter, Type),
    Proyection = case Iter#partition_iterator.keys_only of
        true -> {{FullPrefix, '$1'}};
        false -> '$_'
    end,

    MS = [
        {
            {{FullPrefix, '$1'}, ?WILDCARD},
            [{'>=', '$1', {const, PKey}}],
            [Proyection]
        }
    ],


    case ets:select(Tab, MS, 1) of
        ?EOT ->
            {error, invalid_iterator, Iter};
        {[{K, V}], _} ->
            NewIter = update_iterator(Type, Iter, K, key),
            case matches_key(K, Iter) of
                {true, K} ->
                    {ok, K, V, NewIter};
                {false, K} ->
                    {error, no_match, NewIter};
                ?EOT ->
                    {error, invalid_iterator, NewIter}
            end;
        {[K], _} ->
            NewIter = update_iterator(Type, Iter, K, key),
            case matches_key(K, Iter) of
                {true, K} ->
                    {ok, K, NewIter};
                {false, K} ->
                    {error, no_match, NewIter};
                ?EOT ->
                    {error, invalid_iterator, NewIter}
            end
    end;

iterator_move(Type, _, Iter, FullPrefix) ->
    Tab = table_name(Iter, Type),
    Pattern = case Iter#partition_iterator.match_pattern of
        undefined -> FullPrefix;
        KeyPattern -> {FullPrefix, KeyPattern}
    end,
    MatchSpec = ets_match_spec(Pattern, Iter#partition_iterator.keys_only),

    case ets:select(Tab, MatchSpec, 1) of
        ?EOT ->
            {error, invalid_iterator, Iter};
        {[{K, V}], Cont1} ->
            NewIter = update_iterator(Type, Iter, K, {cont, Cont1}),
            {ok, K, V, NewIter};
        {[K], Cont1} ->
            NewIter = update_iterator(Type, Iter, K, {cont, Cont1}),
            {ok, K, NewIter}
    end.



%% =============================================================================
%% GEN_SERVER CALLBACKS
%% =============================================================================



init([Name, Partition, Opts]) ->
    %% Initialize random seed
    rand:seed(exsplus, erlang:timestamp()),

    process_flag(trap_exit, true),

    DataRoot = filename:join([
        app_helper:get_prop_or_env(data_dir, Opts, plum_db),
        "db",
        integer_to_list(Partition)
    ]),

	case filelib:ensure_dir(DataRoot) of
        ok ->
            State0 = init_state(Name, Partition, DataRoot, Opts),
            case open_db(State0) of
                {ok, State1} ->
                    init_from_db(State1);
                {error, Reason} ->
                    {stop, Reason}
            end;
		{error, Reason} ->
		 	{stop, Reason}
    end.




handle_call({get, PKey}, _From, State) ->
    {{Prefix, _}, _} = PKey,

    Result = case plum_db:prefix_type(Prefix) of
        Type when (Type == disk) orelse (Type == undefined) ->
            DbRef = State#state.db_ref,
            Opts = State#state.read_opts,
            result(eleveldb:get(DbRef, encode_key(PKey), Opts));

        Type when (Type == ram) orelse (Type == ram_disk) ->
            %% TODO during init we would be restoring async the ram_disk
            %% prefixes, so we need to fallback to disk until the restore is
            %% done. The problem is that this forces us to try..catch and fall
            %% back to disk which ads 13 microsecs or check fot the table
            %% existance which is faster (2 microsecs)
            Tab = case Type of
                ram -> State#state.ram_tab;
                ram_disk -> State#state.ram_disk_tab
            end,
            case ets:lookup(table_name(Tab, Type), PKey) of
                [] ->
                    {error, not_found};
                [{_, Obj}] ->
                    {ok, Obj}
            end
    end,
    {reply, Result, State};

handle_call({get, PKey, disk}, _From, State) ->
    DbRef = State#state.db_ref,
    Opts = State#state.read_opts,
    Result = result(eleveldb:get(DbRef, encode_key(PKey), Opts)),
    {reply, Result, State};

handle_call({put, PKey, Value}, _From, State) ->
    DbRef = State#state.db_ref,
    Opts = State#state.write_opts,
    {{Prefix, _}, _} = PKey,
    Result = case plum_db:prefix_type(Prefix) of
        ram ->
            true = ets:insert(State#state.ram_tab, {PKey, Value}),
            ok;
        ram_disk ->
            true = ets:insert(State#state.ram_disk_tab, {PKey, Value}),
            Actions = [{put, encode_key(PKey), term_to_binary(Value)}],
            result(eleveldb:write(DbRef, Actions, Opts));
        _ ->
            Actions = [{put, encode_key(PKey), term_to_binary(Value)}],
            result(eleveldb:write(DbRef, Actions, Opts))
    end,
    {reply, Result, State};

handle_call({delete, PKey}, _From, State) ->
    DbRef = State#state.db_ref,
    Opts = State#state.write_opts,
    {{Prefix, _}, _} = PKey,
    Result = case plum_db:prefix_type(Prefix) of
        ram ->
            true = ets:delete(State#state.ram_tab, PKey),
            ok;
        ram_disk ->
            true = ets:delete(State#state.ram_disk_tab, PKey),
            Actions = [{delete, encode_key(PKey)}],
            result(eleveldb:write(DbRef, Actions, Opts));
        _ ->
            Actions = [{delete, encode_key(PKey)}],
            result(eleveldb:write(DbRef, Actions, Opts))
    end,
    {reply, Result, State};

handle_call(byte_size, _From, State) ->
    DbRef = State#state.db_ref,
    Ram = ets:info(State#state.ram_tab, memory),
    RamDisk = ets:info(State#state.ram_disk_tab, memory),
    Ets = (Ram + RamDisk) * erlang:system_info(wordsize),

    try eleveldb:status(DbRef, <<"leveldb.total-bytes">>) of
        {ok, Bin} ->
            {reply, binary_to_integer(Bin) + Ets, State}
    catch
        error:_ ->
            {reply, Ets, State}
    end;

handle_call(is_empty, _From, State) ->
    DbRef = State#state.db_ref,
    Ram = ets:info(State#state.ram_tab, size),
    RamDisk = ets:info(State#state.ram_disk_tab, size),
    Result = eleveldb:is_empty(DbRef) andalso (Ram + RamDisk) == 0,
    {reply, Result, State};

handle_call({iterator, Pid, FullPrefix, Opts}, _From, State) ->
    Ref = erlang:monitor(process, Pid),
    {Prefix, _} = FullPrefix,

    KeyPattern = proplists:get_value(match, Opts, undefined),
    MS = case KeyPattern of
        undefined ->
            undefined;
        KeyPattern ->
            ets:match_spec_compile([{
                {FullPrefix, KeyPattern}, [], [true]
            }])
    end,

    PartIter0 = #partition_iterator{
        partition = State#state.partition,
        owner_ref = Ref,
        full_prefix = FullPrefix,
        keys_only = proplists:get_value(keys_only, Opts, false),
        match_pattern = KeyPattern,
        match_spec = MS,
        bin_prefix = sext:prefix({FullPrefix, '_'})
    },

    PartIter1 = case Prefix of
        ?WILDCARD ->
            %% We iterate over ram and disk only since everything in ram_disk
            %% is in disk (but not everything in disk is in ram_disk)
            set_ram_iterator(set_disk_iterator(PartIter0, State), State);
        _ ->
            case plum_db:prefix_type(Prefix) of
                ram ->
                    set_ram_iterator(PartIter0, State);
                ram_disk ->
                    set_ram_disk_iterator(PartIter0, State);
                Type when Type == disk orelse Type == undefined ->
                    %% If prefix is undefined then data is on disk by default
                    set_disk_iterator(PartIter0, State)
            end
    end,
    {reply, PartIter1, add_iterator(PartIter1, State)};

handle_call({iterator_close, Iter}, _From, State0) ->
    State1 = close_iterator(Iter, State0),
    {reply, ok, State1}.


handle_cast(_Msg, State) ->
    {noreply, State}.


handle_info({'DOWN', Ref, process, _, _}, State0) ->
    State1 = close_iterator(Ref, State0),
    {noreply, State1};

handle_info(_Info, State) ->
    {noreply, State}.


<<<<<<< HEAD
terminate(_Reason, #state{db_ref = DbRef}) ->
    catch eleveldb:close(DbRef),
=======
terminate(_Reason, State) ->
    %% Close iterators
    Fun = fun(Iter, Acc) ->
        close_iterator(Iter, Acc)
    end,
    _ = lists:foldl(Fun, State, State#state.iterators),
    %% Close eleveldb
    catch eleveldb:close(State#state.db_ref),
>>>>>>> 6db76faf
    ok.


code_change(_OldVsn, State, _Extra) ->
    {ok, State}.



%% =============================================================================
%% PRIVATE: ELEVELDB INIT
%% Borrowed from riak_kv_eleveldb_backend.erl
%% =============================================================================


%% @private
init_state(Name, Partition, DataRoot, Config) ->
    %% Merge the proplist passed in from Config with any values specified by the
    %% eleveldb app level; precedence is given to the Config.
    MergedConfig = orddict:merge(
        fun(_K, VLocal, _VGlobal) -> VLocal end,
        orddict:from_list(Config), % Local
        orddict:from_list(application:get_all_env(eleveldb))), % Global

    %% Use a variable write buffer size in order to reduce the number
    %% of vnodes that try to kick off compaction at the same time
    %% under heavy uniform load...
    WriteBufferMin = config_value(
        write_buffer_size_min, MergedConfig, 30 * 1024 * 1024),
    WriteBufferMax = config_value(
        write_buffer_size_max, MergedConfig, 60 * 1024 * 1024),
    WriteBufferSize = WriteBufferMin + rand:uniform(
        1 + WriteBufferMax - WriteBufferMin),

    %% Update the write buffer size in the merged config and make sure
    %% create_if_missing is set to true
    FinalConfig = orddict:store(
        write_buffer_size,
        WriteBufferSize,
        orddict:store(create_if_missing, true, MergedConfig)),

    %% Parse out the open/read/write options
    {OpenOpts, _BadOpenOpts} = eleveldb:validate_options(open, FinalConfig),
    {ReadOpts, _BadReadOpts} = eleveldb:validate_options(read, FinalConfig),
    {WriteOpts, _BadWriteOpts} = eleveldb:validate_options(write, FinalConfig),

    %% Use read options for folding, but FORCE fill_cache to false
    FoldOpts = lists:keystore(fill_cache, 1, ReadOpts, {fill_cache, false}),

    %% Warn if block_size is set
    SSTBS = proplists:get_value(sst_block_size, OpenOpts, false),
    BS = proplists:get_value(block_size, OpenOpts, false),

    case BS /= false andalso SSTBS == false of
        true ->
            lager:warning(
                "eleveldb block_size has been renamed sst_block_size "
                "and the current setting of ~p is being ignored.  "
                "Changing sst_block_size is strongly cautioned "
                "against unless you know what you are doing.  Remove "
                "block_size from app.config to get rid of this "
                "message.\n", [BS]);
        _ ->
            ok
    end,

    %% We create two ets tables for ram and ram_disk storage levels
    EtsOpts = [
        named_table,
        public,
        ordered_set,
        {read_concurrency, true}, {write_concurrency, true}
    ],

    RamTab = table_name(Partition, ram),
    {ok, RamTab} = plum_db_table_owner:add_or_claim(RamTab, EtsOpts),

    %% TODO RamDisk Table should be restore on startup asynchronously and
    %% during its restore all gets should go to disk, so we should not set
    %% the table name here but later when the restore is finished
    RamDiskTab = table_name(Partition, ram_disk),
    {ok, RamDiskTab} = plum_db_table_owner:add_or_claim(RamDiskTab, EtsOpts),

    #state {
        name = Name,
        partition = Partition,
        ram_tab = RamTab,
        ram_disk_tab = RamDiskTab,
		config = FinalConfig,
        data_root = DataRoot,
		open_opts = OpenOpts,
		read_opts = ReadOpts,
		write_opts = WriteOpts,
		fold_opts = FoldOpts
	}.


%% @private
config_value(Key, Config, Default) ->
    case orddict:find(Key, Config) of
        error ->
            Default;
        {ok, Value} ->
            Value
    end.


%% @private
open_db(State0) ->
    RetriesLeft = app_helper:get_env(plum_db, store_open_retry_Limit, 30),
    open_db(State0, max(1, RetriesLeft), undefined).


%% @private
open_db(_State0, 0, LastError) ->
    {error, LastError};

open_db(State0, RetriesLeft, _) ->
    case eleveldb:open(State0#state.data_root, State0#state.open_opts) of
        {ok, Ref} ->
            {ok, State0#state{db_ref = Ref}};
        %% Check specifically for lock error, this can be caused if
        %% a crashed vnode takes some time to flush leveldb information
        %% out to disk.  The process is gone, but the NIF resource cleanup
        %% may not have completed.
    	{error, {db_open, OpenErr} = Reason} ->
            case lists:prefix("IO error: lock ", OpenErr) of
                true ->
                    SleepFor = app_helper:get_env(
                        plum_db, store_open_retries_delay, 2000),
                    _ = lager:debug(
                        "Leveldb backend retrying ~p in ~p ms after error ~s\n",
                        [State0#state.data_root, SleepFor, OpenErr]
                    ),
                    timer:sleep(SleepFor),
                    open_db(State0, RetriesLeft - 1, Reason);
                false ->
                    case lists:prefix("Corruption", OpenErr) of
                        true ->
                            _ = lager:info(
                                "Starting repair of corrupted leveldb store; "
                                "data_root=~p, reason=~p",
                                [State0#state.data_root, OpenErr]
                            ),
                            _ = eleveldb:repair(
                                State0#state.data_root, State0#state.open_opts),
                            _ = lager:info(
                                "Finished repair of corrupted leveldb store; "
                                "data_root=~p, reason=~p",
                                [State0#state.data_root, OpenErr]
                            ),
                            open_db(State0, 0, Reason);
                        false ->
                            {error, Reason}
                    end
            end;
        {error, Reason} ->
            {error, Reason}
    end.




%% =============================================================================
%% PRIVATE: ETS INIT
%% Borrowed from riak_kv_eleveldb_backend.erl
%% =============================================================================

%% @private
init_from_db(State) ->
    _ = lager:info(
        "Initialising partition ~p",
        [State#state.partition]
    ),
    %% We create the in-memory db copy for ram and ram_disk prefixes
    Tab = State#state.ram_disk_tab,

    %% TODO do this in a separate process asynchronously
    %% We load ram_disk prefixes from disk to ram
    PrefixList = maps:to_list(plum_db:prefixes()),
    {ok, DbIter} = eleveldb:iterator(State#state.db_ref, State#state.fold_opts),


    try
        Fun = fun
            ({Prefix, ram_disk}, ok) ->
                _ = lager:info(
                    "Loading data from prefix ~p to ram",
                    [Prefix]
                ),
                First = sext:prefix({{Prefix, ?WILDCARD}, ?WILDCARD}),
                Next = eleveldb:iterator_move(DbIter, First),
                init_prefix_iterate(
                    Next, DbIter, First, erlang:byte_size(First), Tab);
            (_, ok) ->
                ok
        end,
        ok = lists:foldl(Fun, ok, PrefixList),
        {ok, State}
    catch
        ?EXCEPTION(Class, Reason, Stacktrace) ->
            _ = lager:error(
                "Error initialisation of partition; partition=~p, class=~p, reason=~p, stacktrace=~p",
                [State#state.partition, Class, Reason, ?STACKTRACE(Stacktrace)]
            )
    after
        _ = lager:info(
            "Finished initialisation of partition ~p",
            [State#state.partition]
        ),
        eleveldb:iterator_close(DbIter)
    end.


%% @private
init_prefix_iterate({error, _}, _, _, _, _) ->
    %% We have no more matches in this Prefix
    ok;

init_prefix_iterate({ok, K, V}, DbIter, BinPrefix, BPSize, Tab) ->
    case K of
        <<BinPrefix:BPSize/binary, _/binary>> ->
            %% Element is {{P, K}, MetadataObj}
            PKey = decode_key(K),
            true = ets:insert(Tab, {PKey, binary_to_term(V)}),
            Next = eleveldb:iterator_move(DbIter, prefetch),
            init_prefix_iterate(Next, DbIter, BinPrefix, BPSize, Tab);
        _ ->
            %% We have no more matches in this Prefix
            ok
    end.




%% =============================================================================
%% PRIVATE
%% =============================================================================



%% @private
table_name(#partition_iterator{} = Iter, ram) ->
    Iter#partition_iterator.ram_tab;

table_name(#partition_iterator{} = Iter, ram_disk) ->
    Iter#partition_iterator.ram_disk_tab;

table_name(Name, ram) when is_atom(Name) ->
    list_to_existing_atom(atom_to_list(Name) ++ "_ram");

table_name(Name, ram_disk) when is_atom(Name) ->
    list_to_existing_atom(atom_to_list(Name) ++ "_ram_disk");

table_name(N, ram) when is_integer(N) ->
    list_to_atom(
        "plum_db_partition_" ++ integer_to_list(N) ++ "_server_ram");

table_name(N, ram_disk) when is_integer(N) ->
    list_to_atom(
        "plum_db_partition_" ++ integer_to_list(N) ++ "_server_ram_disk").


%% @private
next_iterator(disk, #partition_iterator{ram_disk_tab = undefined} = Iter) ->
    next_iterator(ram_disk, Iter);

next_iterator(disk, Iter) ->
    Iter#partition_iterator{
        disk_done = true,
        ram_disk_done = false
    };

next_iterator(ram_disk, #partition_iterator{ram_tab = undefined}) ->
    undefined;

next_iterator(ram_disk, Iter) ->
    Iter#partition_iterator{
        disk_done = true,
        ram_disk_done = true,
        ram_done = false
    };

next_iterator(ram, _) ->
    undefined.


%% @private
prev_iterator(ram, #partition_iterator{ram_disk_tab = undefined} = Iter) ->
    prev_iterator(ram_disk, Iter);
prev_iterator(ram, Iter) ->
    Iter#partition_iterator{
        ram_disk = false,
        ram_done = false
    };
prev_iterator(ram_disk, #partition_iterator{disk = undefined}) ->
    undefined;
prev_iterator(ram_disk, Iter) ->
    Iter#partition_iterator{
        disk_done = false,
        ram_disk_done = false
    };
prev_iterator(disk, _) ->
    undefined.


%% @private
eleveldb_action({?WILDCARD, _}) ->
    first;

eleveldb_action({{?WILDCARD, _}, _}) ->
    first;

eleveldb_action({{_, _}, _} = PKey) ->
    sext:prefix(PKey);

eleveldb_action({_, _} = FullPrefix) ->
    eleveldb_action({{_, _} = FullPrefix, ?WILDCARD});

eleveldb_action(first) ->
    first;
eleveldb_action(next) ->
    next;
eleveldb_action(prev) ->
    prev;
eleveldb_action(prefetch) ->
    prefetch;
eleveldb_action(prefetch_stop) ->
    prefetch_stop.


%% @private
%% ets key ois {{{Prefix, Suffix} = FullPrefix, Key} = PKey, Object}
ets_match_spec({{_, _} = FullPrefix, KeyPattern}, KeysOnly) ->
    Projection =  case KeysOnly of
        true -> {{FullPrefix, KeyPattern}};
        false -> '$_'
    end,
    [{
        {{FullPrefix, KeyPattern}, ?WILDCARD},
        [],
        [Projection]
    }];

ets_match_spec({_, _} = FullPrefix, KeysOnly) ->
    ets_match_spec({{_, _} = FullPrefix, '$1'}, KeysOnly).


%% @private
-spec matches_key(binary() | plum_db_pkey(), iterator()) ->
    {true, plum_db_pkey()} | false | ?EOT.

matches_key(PKey, #partition_iterator{match_spec = undefined} = Iter) ->
    %% We try to match the prefix and if it doesn't we stop
    case matches_prefix(PKey, Iter) of
        true when is_binary(PKey) -> {true, decode_key(PKey)};
        true -> {true, PKey};
        false -> ?EOT
    end;

matches_key(PKey0, #partition_iterator{match_spec = MS} = Iter) ->
    PKey = case is_binary(PKey0) of
        true -> decode_key(PKey0);
        false -> PKey0
    end,
    case ets:match_spec_run([PKey], MS) of
        [true] ->
            {true, PKey};
        [] ->
            %% We try to match the prefix and if it doesn't we stop
            case matches_prefix(PKey, Iter) of
                true -> {false, PKey};
                false -> ?EOT
            end
    end.


%% @private
matches_prefix(
    {FullPrefix, _}, #partition_iterator{full_prefix = FullPrefix}) ->
    true;

matches_prefix(_, #partition_iterator{full_prefix = {'_', '_'}}) ->
    true;

matches_prefix({{P, _}, _}, #partition_iterator{full_prefix = {P, '_'}}) ->
    true;

matches_prefix(Bin, Iter) when is_binary(Bin) ->
    Prefix = Iter#partition_iterator.bin_prefix,
    Len = erlang:byte_size(Prefix),
    binary:longest_common_prefix([Bin, Prefix]) == Len;

matches_prefix(_, _) -> false.


%% -----------------------------------------------------------------------------
%% @private
%% @doc Validates the id is within range, returning the Id if it is or failing
%% with invalid_store_id otherwise.
%% @end
%% -----------------------------------------------------------------------------
valid_partition(Id) ->
   plum_db:is_partition(Id) orelse error(invalid_store_id),
   Id.



%% @private
set_disk_iterator(#partition_iterator{} = PartIter0, State) ->
    DbRef = State#state.db_ref,
    Opts = State#state.fold_opts,
    KeysOnly = PartIter0#partition_iterator.keys_only,

    {ok, DbIter} = case KeysOnly of
        true ->
            eleveldb:iterator(DbRef, Opts, keys_only);
        false ->
            eleveldb:iterator(DbRef, Opts)
    end,

    PartIter0#partition_iterator{
        disk_done = false,
        disk = DbIter
    }.


%% @private
set_ram_iterator(#partition_iterator{} = PartIter0, State) ->
    PartIter0#partition_iterator{
        ram_tab = State#state.ram_tab,
        ram_done = false,
        ram = undefined
    }.


%% @private
set_ram_disk_iterator(#partition_iterator{} = PartIter0, State) ->
    PartIter0#partition_iterator{
        ram_disk_tab = State#state.ram_disk_tab,
        ram_disk_done = false,
        ram_disk = undefined
    }.


%% @private
update_iterator(ram, Iter, Key, Cont) ->
    Iter#partition_iterator{prev_key = Key, ram = Cont};

update_iterator(ram_disk, Iter, Key, Cont) ->
    Iter#partition_iterator{prev_key = Key, ram_disk = Cont}.



%% @private
add_iterator(#partition_iterator{owner_ref = OwnerRef} = Iter, State)
when is_reference(OwnerRef) ->
    Iterators1 = lists:keystore(OwnerRef, 2, State#state.iterators, Iter),
    State#state{iterators = Iterators1}.


%% @private
take_iterator(#partition_iterator{owner_ref = OwnerRef}, State) ->
    take_iterator(OwnerRef, State);

take_iterator(OwnerRef, State) ->
    Pos = #partition_iterator.owner_ref,
    case lists:keytake(OwnerRef, Pos, State#state.iterators) of
        {value, Iter, Iterators1} ->
            {Iter, State#state{iterators = Iterators1}};
        false ->
            error
    end.


%% @private
close_iterator(Iter, State0) ->
    case take_iterator(Iter, State0) of
        {#partition_iterator{disk = undefined}, State1} ->
            _ = erlang:demonitor(Iter#partition_iterator.owner_ref, [flush]),
            State1;
        {#partition_iterator{disk = DbIter}, State1} ->
            _ = erlang:demonitor(Iter#partition_iterator.owner_ref, [flush]),
            _ = eleveldb:iterator_close(DbIter),
            State1;
        error ->
            State0
    end.


%% @private
maybe_safe_fixtables(Iter, Flag) ->
    true = maybe_safe_fixtable(Iter#partition_iterator.ram_tab, Flag),
    maybe_safe_fixtable(Iter#partition_iterator.ram_disk_tab, Flag).


%% @private
maybe_safe_fixtable(undefined, _) ->
    true;
maybe_safe_fixtable(Tab, Flag) ->
    ets:safe_fixtable(Tab, Flag).


%% @private
result(ok) ->
    ok;

result({ok, Value}) ->
    {ok, binary_to_term(Value)};

result(not_found) ->
    {error, not_found};

result({error, _} = Error) ->
    Error.


%% @private
encode_key(Key) ->
    sext:encode(Key).


%% @private
decode_key(Bin) ->
    sext:decode(Bin).


%% encode_key({}) ->
%% 	E = <<>>,
%% 	<<
%% 		Idx/binary, ?KEY_SEPARATOR/binary,
%% 		TenId/binary, ?KEY_SEPARATOR/binary,
%% 		(encode_element(G))/binary, ?KEY_SEPARATOR/binary,
%% 		E/binary, ?KEY_SEPARATOR/binary,
%% 		E/binary, ?KEY_SEPARATOR/binary,
%% 		E/binary, ?KEY_SEPARATOR/binary,
%% 		(encode_element(Txid))/binary
%% 	>>;

%% encode_key(Term) ->
%%     term_to_binary(Bin);


%% %% @private
%% decode_key(Bin) when is_binary(Bin) ->
%% 	decode_key(binary:split(Bin, ?KEY_SEPARATOR, [global]));

%% decode_key([Term]) ->
%%     binary_to_term(Term);

%% decode_key(_L) when is_list(L) ->
%%     error(not_implemented).

<|MERGE_RESOLUTION|>--- conflicted
+++ resolved
@@ -753,10 +753,6 @@
     {noreply, State}.
 
 
-<<<<<<< HEAD
-terminate(_Reason, #state{db_ref = DbRef}) ->
-    catch eleveldb:close(DbRef),
-=======
 terminate(_Reason, State) ->
     %% Close iterators
     Fun = fun(Iter, Acc) ->
@@ -765,7 +761,6 @@
     _ = lists:foldl(Fun, State, State#state.iterators),
     %% Close eleveldb
     catch eleveldb:close(State#state.db_ref),
->>>>>>> 6db76faf
     ok.
 
 
