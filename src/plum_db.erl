%% =============================================================================
%%  plum_db.erl -
%%
%%  Copyright (c) 2013 Basho Technologies, Inc.  All Rights Reserved.
%%  Copyright (c) 2017-2021 Leapsight. All rights reserved.
%%
%%  Licensed under the Apache License, Version 2.0 (the "License");
%%  you may not use this file except in compliance with the License.
%%  You may obtain a copy of the License at
%%
%%     http://www.apache.org/licenses/LICENSE-2.0
%%
%%  Unless required by applicable law or agreed to in writing, software
%%  distributed under the License is distributed on an "AS IS" BASIS,
%%  WITHOUT WARRANTIES OR CONDITIONS OF ANY KIND, either express or implied.
%%  See the License for the specific language governing permissions and
%%  limitations under the License.
%% =============================================================================

%% -----------------------------------------------------------------------------
%% @doc
%% @end
%% -----------------------------------------------------------------------------
-module(plum_db).

-behaviour(partisan_gen_server).
-behaviour(partisan_plumtree_broadcast_handler).

-include_lib("kernel/include/logger.hrl").
-include("plum_db.hrl").

-record(state, {
    %% an ets table to hold iterators opened
    %% by other nodes
    iterators           ::  ets:tab()
}).

-record(iterator, {
    %% The query
    match_prefix            ::  plum_db_prefix_pattern(),
    first                   ::  plum_db_pkey() | undefined,
    %% The actual partition iterator
    ref                     ::  plum_db_partition_server:iterator() | undefined,
    %% Pointers :: The current position decomposed into prefix, key and object
    prefix                  ::  plum_db_prefix() | undefined,
    key                     ::  plum_db_pkey() | undefined,
    object                  ::  plum_db_object() | undefined,
    %% Options
    keys_only = false       ::  boolean(),
    partitions              ::  [partition()],
    opts = []               ::  it_opts(),
    done = false            ::  boolean()
}).

-record(remote_iterator, {
    node                    ::  node(),
    ref                     ::  reference(),
    match_prefix            ::  plum_db_prefix() | atom() | binary()
}).

-record(continuation, {
    %% The query
    match_prefix            ::  plum_db_prefix_pattern(),
    first                   ::  plum_db_pkey() | undefined,
    %% Pointers :: The current position decomposed into prefix, key and object
    prefix                  ::  plum_db_prefix() | undefined,
    key                     ::  plum_db_pkey() | undefined,
    object                  ::  plum_db_object() | undefined,
    %% Options
    keys_only = false       ::  boolean(),
    partitions              ::  [partition()],
    opts = []               ::  it_opts()
}).

-type prefix_type()         ::  ram | ram_disk | disk.
-type prefixes()            ::  #{binary() | atom() => prefix_type()}.

-type state()               ::  #state{}.
-type remote_iterator()     ::  #remote_iterator{}.
-opaque iterator()          ::  #iterator{}.
-opaque continuation()      ::  #continuation{}.
-type eot()                 ::  ?EOT.
-type continuation_or_eot() ::  continuation() | eot().

%% Get Option Types
-type iterator_element()    ::  {plum_db_pkey(), plum_db_object()}.
-type value_or_values()     ::  [plum_db_value() | plum_db_tombstone()]
                                | plum_db_value() | plum_db_tombstone().
-type fold_fun()            ::  fun(
                                ({plum_db_key(), value_or_values()}, any()) ->
                                    any()
                                ).
-type foreach_fun()         ::  fun(
                                    ({plum_db_key(), value_or_values()}) ->
                                    any()
                                ).
-type fold_elements_fun()    ::  fun(
                                ({plum_db_key(), plum_db_object()}, any()) ->
                                    any()
                                ).
-type get_opt_default_val() ::  {default, plum_db_value()}.
-type get_opt_resolver()    ::  {resolver, plum_db_resolver()}.
-type get_opt_allow_put()   ::  {allow_put, boolean()}.
-type get_opt()             ::  get_opt_default_val()
                                | get_opt_resolver()
                                | get_opt_allow_put().
-type get_opts()            ::  [get_opt()].

%% Iterator Types
-type it_opt_resolver()     ::  {resolver, plum_db_resolver() | lww | fww}.
-type it_opt_default_fun()  ::  fun((plum_db_key()) -> plum_db_value()).
-type it_opt_default()      ::  {default,
                                    plum_db_value() | it_opt_default_fun()}.
-type it_opt_keymatch()     ::  {match, term()}.
-type it_opt_first()        ::  {first, term()}.
-type it_opt_keys_only()    ::  {keys_only, boolean()}.
-type it_opt_partitions()   ::  {partitions, [partition()]}.
-type match_opt_limit()     ::  pos_integer() | infinity.
-type match_opt_remove_tombstones()     ::  boolean().
-type it_opt()              ::  it_opt_resolver()
                                | it_opt_first()
                                | it_opt_default()
                                | it_opt_keymatch()
                                | it_opt_keys_only()
                                | it_opt_partitions().
-type it_opts()             ::  [it_opt()].
-type fold_opts()           ::  it_opts().
-type match_opts()          ::  [
                                    it_opt()
                                    | match_opt_limit()
                                    | match_opt_remove_tombstones()
                                ].
-type partition()           ::  non_neg_integer().

%% Put Option Types
-type put_opts()            :: [].

%% Delete Option types
-type delete_opts()         :: [].


%% Erase Option types
-type erase_opts()         :: [].

-type will_merge_cb_result() :: true
                                | {true, Merged :: term()}
                                | false.

-type cb_result()           ::  ok.

-export_type([prefixes/0]).
-export_type([prefix_type/0]).
-export_type([partition/0]).
-export_type([iterator/0]).
-export_type([continuation/0]).
-export_type([will_merge_cb_result/0]).
-export_type([cb_result/0]).

-export([delete/2]).
-export([delete/3]).
-export([dirty_put/4]).
-export([erase/2]).
-export([erase/3]).
-export([exchange/2]).
-export([fold/3]).
-export([fold/4]).
-export([fold_elements/3]).
-export([fold_elements/4]).
-export([foreach/2]).
-export([foreach/3]).
-export([get/2]).
-export([get/3]).
-export([get/4]).
-export([get_object/1]).
-export([get_object/2]).
-export([get_object/3]).
-export([get_partition/1]).
-export([get_remote_object/3]).
-export([get_remote_object/4]).
-export([is_partition/1]).
-export([iterate/1]).
-export([iterator/0]).
-export([iterator/1]).
-export([iterator/2]).
-export([iterator_close/1]).
-export([iterator_default/1]).
-export([iterator_done/1]).
-export([iterator_element/1]).
-export([iterator_key/1]).
-export([iterator_key_value/1]).
-export([iterator_key_values/1]).
-export([iterator_prefix/1]).
-export([match/1]).
-export([match/2]).
-export([match/3]).
-export([merge/3]).
-export([partition_count/0]).
-export([partitions/0]).
-export([prefix_hash/2]).
-export([prefix_type/1]).
-export([prefixes/0]).
-export([put/3]).
-export([put/4]).
-export([remote_iterator/1]).
-export([remote_iterator/2]).
-export([sync_exchange/1]).
-export([sync_exchange/2]).
-export([take/2]).
-export([take/3]).
-export([to_list/1]).
-export([to_list/2]).


-export([start_link/0]).

%% gen_server callbacks
-export([init/1]).
-export([handle_call/3]).
-export([handle_cast/2]).
-export([handle_info/2]).
-export([terminate/2]).
-export([code_change/3]).

%% partisan_plumtree_broadcast_handler callbacks
-export([broadcast_data/1]).
-export([broadcast_channel/0]).
-export([exchange/1]).
-export([graft/1]).
-export([is_stale/1]).
-export([merge/2]).



%% =============================================================================
%% API
%% =============================================================================



%% -----------------------------------------------------------------------------
%% @doc Start the plum_db server and link to calling process.
%% The plum_db server is responsible for managing local and remote iterators.
%% No API function uses the server itself.
%% @end
%% -----------------------------------------------------------------------------
-spec start_link() -> {ok, pid()} | ignore | {error, term()}.

start_link() ->
    partisan_gen_server:start_link({local, ?MODULE}, ?MODULE, [], []).


%% -----------------------------------------------------------------------------
%% @private
%% @doc Returns the partition identifier assigned to the FullPrefix of the
%% provided Key
%% @end
%% -----------------------------------------------------------------------------
-spec get_partition(Arg :: plum_db_pkey()) -> partition().

get_partition({{'_', _}, _}) ->
    error(badarg);

get_partition({{_, '_'}, _}) ->
    error(badarg);

get_partition({{Prefix, _}, _} = Key) ->
    ShardBy = plum_db_config:get([prefixes, Prefix, shard_by], prefix),
    get_partition(ShardBy, Key);

get_partition({_, _} = FP) ->
    case partition_count() > 1 of
        true ->
            %% partition :: 0..(partition_count() - 1)
            erlang:phash2(FP, partition_count() - 1);
        false ->
            0
    end.


%% -----------------------------------------------------------------------------
%% @private
%% @doc
%% @end
%% -----------------------------------------------------------------------------
-spec get_partition
        (prefix | key, Arg :: plum_db_pkey()) -> partition();
        (prefix, Arg :: plum_db_pkey() | plum_db_prefix()) -> partition().

get_partition(prefix, {{_, _} = FP, _}) ->
    get_partition(FP);

get_partition(prefix, {_, _} = FP) ->
    case partition_count() > 1 of
        true ->
            %% partition :: 0..(partition_count() - 1)
            erlang:phash2(FP, partition_count() - 1);
        false ->
            0
    end;

get_partition(key, {{_, _}, _} = Key) ->
    case partition_count() > 1 of
        true ->
            %% partition :: 0..(partition_count() - 1)
            erlang:phash2(Key, partition_count() - 1);
        false ->
            0
    end;

get_partition(undefined, Key) ->
    get_partition(prefix, Key).



%% -----------------------------------------------------------------------------
%% @doc Returns the list of the partition identifiers starting at 0.
%% @end
%% -----------------------------------------------------------------------------
-spec partitions() -> [partition()].

partitions() ->
    [X || X <- lists:seq(0, partition_count() - 1)].


%% -----------------------------------------------------------------------------
%% @doc Returns the number of partitions.
%% @end
%% -----------------------------------------------------------------------------
-spec partition_count() -> non_neg_integer().

partition_count() ->
    plum_db_config:get(partitions).


%% -----------------------------------------------------------------------------
%% @doc Returns true if an identifier is a valid partition.
%% @end
%% -----------------------------------------------------------------------------
-spec is_partition(partition()) -> boolean().

is_partition(Id) ->
    Id >= 0 andalso Id =< (partition_count() - 1).



%% -----------------------------------------------------------------------------
%% @doc Same as get(FullPrefix, Key, [])
%% @end
%% -----------------------------------------------------------------------------
-spec get(plum_db_prefix(), plum_db_key()) -> plum_db_value() | undefined.

get(FullPrefix, Key) ->
    get(FullPrefix, Key, []).


-spec get(plum_db_prefix(), plum_db_key(), get_opts()) ->
    plum_db_value() | plum_db_tombstone() | undefined.

get(FullPrefix, Key, Opts) ->
    get(FullPrefix, Key, Opts, infinity).


%% -----------------------------------------------------------------------------
%% @doc Retrieves the local value stored at the given fullprefix `FullPrefix'
%%  and key `Key' using options `Opts'.
%%
%% Returns the stored value if found. If no value is found and `Opts' contains
%% a value for the key `default', this value is returned.
%% Otherwise returns the atom `undefined'.
%%
%% `Opts' is a property list that can take the following options:
%%
%% * `default' – value to return if no value is found, Defaults to `undefined'.
%% * `resolver' – The atom `lww', `fww' or a `plum_db_resolver()' that resolves
%% conflicts if they are encountered. Defaults to `lww' (last-write-wins).
%% * `allow_put' – whether or not to write and broadcast a resolved value.
%% Defaults to `true'.
%%
%% Example: Simple get
%%
%% ```
%% > plum_db:get({foo, a}, x).
%% undefined.
%% > plum_db:get({foo, a}, x, [{default, 1}]).
%% 1.
%% > plum_db:put({foo, a}, x, 100).
%% ok
%% > plum_db:get({foo, a}, x).
%% 100.
%% '''
%%
%% Example: Resolving with a custom function
%%
%% ```
%% Fun = fun(A, B) when A > B -> A; _ -> B end,
%% > plum_db:get({foo, a}, x, [{resolver, Fun}]).
%% '''
%%
%% > NOTE: an update will be broadcasted if conflicts are resolved and
%% `allow_put' is `true'. However, any further conflicts generated by
%% concurrent writes during resolution are not resolved.
%% @end
%% -----------------------------------------------------------------------------
-spec get(plum_db_prefix(), plum_db_key(), get_opts(), timeout()) ->
    plum_db_value() | plum_db_tombstone() | undefined | {error, timeout}.

get({Prefix, SubPrefix} = FullPrefix, Key, Opts, Timeout)
when (is_binary(Prefix) orelse is_atom(Prefix))
andalso (is_binary(SubPrefix) orelse is_atom(SubPrefix)) ->
    PKey = prefixed_key(FullPrefix, Key),
    Default = get_option(default, Opts, undefined),
    RemoveTomb = get_option(remove_tombstones, Opts, true),

    case get_object(PKey, Opts, Timeout) of
        {object, _} = Existing when RemoveTomb == true ->
            maybe_tombstone(plum_db_object:value(Existing), Default);
        {object, _} = Existing when RemoveTomb == false ->
            plum_db_object:value(Existing);
        {error, _} = Error ->
            Error;
        undefined ->
            Default
    end.


%% -----------------------------------------------------------------------------
%% @doc Returns a Dotted Version Vector Set or undefined.
%% When reading the value for a subsequent call to put/3 the
%% context can be obtained using plum_db_object:context/1. Values can
%% obtained w/ plum_db_object:values/1.
%% @end
%% -----------------------------------------------------------------------------
get_object(PKey) ->
    get_object(PKey, []).



get_object(PKey, Opts) ->
    get_object(PKey, Opts, infinity).


%% -----------------------------------------------------------------------------
%% @doc Returns a Dotted Version Vector Set or undefined.
%% When reading the value for a subsequent call to put/3 the
%% context can be obtained using plum_db_object:context/1. Values can
%% obtained w/ plum_db_object:values/1.
%% @end
%% -----------------------------------------------------------------------------
get_object({{Prefix, SubPrefix}, _Key} = PKey, Opts, Timeout)
when (is_binary(Prefix) orelse is_atom(Prefix))
andalso (is_binary(SubPrefix) orelse is_atom(SubPrefix)) ->
    Name = plum_db_partition_server:name(get_partition(PKey)),

    case plum_db_partition_server:get(Name, PKey, Opts, Timeout) of
        {ok, Obj} ->
            Obj;
        {error, not_found} ->
            undefined;
        {error, {badrpc, Class, Reason, Stack}} ->
            erlang:raise(Class, Reason, Stack);
        {error, _} = Error ->
            Error
    end.



-spec get_remote_object(node(), plum_db_pkey(), get_opts()) ->
    plum_db_object() | undefined | {error, not_found | any()}.

get_remote_object(Node, PKey, Opts) ->
    get_remote_object(Node, PKey, Opts, infinity).


%% -----------------------------------------------------------------------------
%% @doc Same as get/1 but reads the value from `Node'
%% This is function is used by plum_db_exchange_statem.
%% @end
%% -----------------------------------------------------------------------------
-spec get_remote_object(node(), plum_db_pkey(), get_opts(), timeout()) ->
    plum_db_object() | undefined
    | {error, not_found | timeout | any()}
    | no_return().

get_remote_object(Node, {{Prefix, SubPrefix}, _Key} = PKey, Opts, Timeout)
when is_atom(Node) andalso
(is_binary(Prefix) orelse is_atom(Prefix)) andalso
(is_binary(SubPrefix) orelse is_atom(SubPrefix))  ->
    case partisan:node() of
        Node ->
            get_object(PKey, Opts, Timeout);
        _ ->
            %% This assumes all nodes have the same number of plum_db
            %% partitions.
            Name = plum_db_partition_server:name(get_partition(PKey)),
            ServerRef = {Name, Node},

            case plum_db_partition_server:get(ServerRef, PKey, Opts, Timeout) of
                {ok, Existing} ->
                    Existing;
                {error, not_found} ->
                    undefined;
                {error, {badrpc, Class, Reason, Stack}} ->
                    erlang:raise(Class, Reason, Stack);
                {error, _} = Error ->
                    Error
            end
    end.

%% -----------------------------------------------------------------------------
%% @doc Same as fold(Fun, Acc0, FullPrefix, []).
%% @end
%% -----------------------------------------------------------------------------
-spec fold(
    Fun :: fold_fun(),
    Acc0 :: any(),
    PrefixPatternOrCont :: plum_db_prefix_pattern() | continuation_or_eot()) ->
    any() | {any(), continuation_or_eot()}.

fold(Fun, Acc0, FullPrefixPattern) ->
    fold(Fun, Acc0, FullPrefixPattern, []).


%% -----------------------------------------------------------------------------
%% @doc Fold over all keys and values stored under a given prefix/subprefix.
%% Available options are the same as those provided to iterator/2. To return
%% early, throw {break, Result} in your fold function.
%%
%% @end
%% -----------------------------------------------------------------------------
-spec fold(
    Fun :: fold_fun(),
    Acc0 :: any(),
    PrefixPatternOrCont :: plum_db_prefix_pattern() | continuation_or_eot(),
    Opts :: fold_opts()) ->
    any() | {any(), continuation_or_eot()}.

fold(_, _, ?EOT, _) ->
    ?EOT;

fold(Fun, Acc, #continuation{} = Cont, Opts0) ->
    It = iterator(Cont, Opts0),
    Opts = It#iterator.opts,
    Limit = get_option(limit, Opts, infinity),
    RemoveTombs = case get_option(resolver, Opts, undefined) of
        undefined ->
            false;
        _ ->
            get_option(remove_tombstones, Opts, false)
    end,

    maybe_sort(do_fold(Fun, Acc, It, RemoveTombs, Limit), Opts);

fold(Fun, Acc, FullPrefixPattern, Opts) ->
    It = iterator(FullPrefixPattern, Opts),
    Limit = get_option(limit, Opts, infinity),
    RemoveTombs = case get_option(resolver, Opts, undefined) of
        undefined ->
            false;
        _ ->
            get_option(remove_tombstones, Opts, false)
    end,

    maybe_sort(do_fold(Fun, Acc, It, RemoveTombs, Limit), Opts).


%% @private
maybe_sort(?EOT, _) ->
    ?EOT;

maybe_sort({Acc, Cont}, Opts) ->
    {maybe_sort(Acc, Opts), Cont};

maybe_sort(Acc, Opts) when is_list(Acc) ->
    case get_option(sort, Opts, asc) of
        asc ->
            lists:reverse(Acc);
        desc ->
            Acc
    end;

maybe_sort(Acc, _) ->
    %% Acc not a list
    Acc.


%% @private
do_fold(Fun, Acc, It, RemoveTombs, Limit) ->
    try
        do_fold_next(Fun, Acc, It, RemoveTombs, Limit, 0)
    catch
        throw:{stop, Result} ->
            Result
    after
        ok = iterator_close(It)
    end.


%% @private
do_fold_next(Fun, Acc0, It, RemoveTombs, Limit, Cnt0) ->
    case iterator_done(It) of
        true when is_integer(Limit), length(Acc0) == 0 ->
            ?EOT;
        true when is_integer(Limit) ->
            {Acc0, ?EOT};
        true ->
            Acc0;
<<<<<<< HEAD
        false when It#iterator.keys_only == true ->
            K = It#iterator.key,
            {Acc1, Cnt} = do_fold_acc(K, Fun, Acc0, Cnt0, RemoveTombs),
            do_fold_next(Fun, Acc1, iterate(It), RemoveTombs, Limit, Cnt);
        false when Cnt0 < Limit ->
            KV = iterator_key_values(It),
            {Acc1, Cnt} = do_fold_acc(KV, Fun, Acc0, Cnt0, RemoveTombs),
            do_fold_next(Fun, Acc1, iterate(It), RemoveTombs, Limit, Cnt);
=======
        false when It#iterator.keys_only orelse Cnt0 < Limit ->
            KV =
                case It#iterator.keys_only of
                    true ->
                        It#iterator.key;
                    false ->
                        iterator_key_values(It)
                end,

            try
                {Acc1, Cnt} = do_fold_acc(KV, Fun, Acc0, Cnt0, RemoveTombs),
                do_fold_next(Fun, Acc1, iterate(It), RemoveTombs, Limit, Cnt)
            catch
                _:{break, _} = Break ->
                    do_fold_next(
                        Fun, Acc0, iterate(Break, It), RemoveTombs, Limit, Cnt0
                    )
            end;
>>>>>>> ba639073
        false ->
            Cont = new_continuation(It),
            {Acc0, Cont}
    end.


%% @private
do_fold_acc({_, ?TOMBSTONE}, _, Acc, Cnt, true) ->
    {Acc, Cnt};

do_fold_acc({_, [?TOMBSTONE]}, _, Acc, Cnt, true) ->
    {Acc, Cnt};

do_fold_acc(Term, Fun, Acc, Cnt, _) ->
    %% Term is Key or {Key, Value} depending on keys_only option.
    {Fun(Term, Acc), Cnt + 1}.




%% -----------------------------------------------------------------------------
%% @doc Same as fold(Fun, Acc0, FullPrefix, []).
%% @end
%% -----------------------------------------------------------------------------
-spec foreach(foreach_fun(), plum_db_prefix_pattern()) -> any().

foreach(Fun, FullPrefixPattern) ->
    foreach(Fun, FullPrefixPattern, []).


%% -----------------------------------------------------------------------------
%% @doc Fold over all keys and values stored under a given prefix/subprefix.
%% Available options are the same as those provided to iterator/2. To return
%% early, throw `break' in your fold function.
%% @end
%% -----------------------------------------------------------------------------
-spec foreach(foreach_fun(), plum_db_prefix_pattern(), fold_opts()) -> any().

foreach(Fun, FullPrefixPattern, Opts) ->
    It = iterator(FullPrefixPattern, Opts),
    RemoveTombs = case get_option(resolver, Opts, undefined) of
        undefined ->
            false;
        _ ->
            get_option(remove_tombstones, Opts, false)
    end,

    try
        do_foreach(Fun, It, RemoveTombs)
<<<<<<< HEAD
=======
    catch
        throw:{stop, ok} ->
            ok
>>>>>>> ba639073
    after
        ok = iterator_close(It)
    end.


%% @private
do_foreach(Fun, It, RemoveTombs) ->
    case iterator_done(It) of
        true ->
            ok;
        false when It#iterator.keys_only == true ->
<<<<<<< HEAD
            _ = Fun(It#iterator.key),
            do_foreach(Fun, iterate(It), RemoveTombs);
        false ->
            case iterator_key_values(It) of
                {_, ?TOMBSTONE} when RemoveTombs == true ->
                    ok;
                {_, [?TOMBSTONE]} when RemoveTombs == true ->
                    ok;
                KV ->
                    Fun(KV)
            end,
            do_foreach(Fun, iterate(It), RemoveTombs)
=======
            try
                _ = Fun(It#iterator.key),
                do_foreach(Fun, iterate(It), RemoveTombs)
            catch
                _:break ->
                    do_foreach(Fun, iterate({break, ok}, It), RemoveTombs)
            end;
        false ->
            try
                case iterator_key_values(It) of
                    {_, ?TOMBSTONE} when RemoveTombs == true ->
                        ok;
                    {_, [?TOMBSTONE]} when RemoveTombs == true ->
                        ok;
                    KV ->
                        Fun(KV)
                end,
                do_foreach(Fun, iterate(It), RemoveTombs)
            catch
                _:break ->
                    do_foreach(Fun, iterate({break, ok}, It), RemoveTombs)
            end
>>>>>>> ba639073
    end.


%% -----------------------------------------------------------------------------
%% @doc Same as fold_elements(Fun, Acc0, FullPrefix, []).
%% @end
%% -----------------------------------------------------------------------------
-spec fold_elements(fold_elements_fun(), any(), plum_db_prefix()) -> any().

fold_elements(Fun, Acc0, FullPrefix) ->
    fold_elements(Fun, Acc0, FullPrefix, []).


%% -----------------------------------------------------------------------------
%% @doc Fold over all elements stored under a given prefix/subprefix.
%% Available options are the same as those provided to iterator/2. To return
%% early, raise an exception with reason `{break, Result :: any()}' in your
%% fold function.
%% @end
%% -----------------------------------------------------------------------------
-spec fold_elements(
    fold_elements_fun(), any(), plum_db_prefix(), fold_opts()) ->
    any().

fold_elements(Fun, Acc0, FullPrefix, Opts) ->
    It = iterator(FullPrefix, Opts),
    try
        do_fold_elements(Fun, Acc0, It)
    catch
        throw:{stop, Result} -> Result
    after
        ok = iterator_close(It)
    end.

%% @private
do_fold_elements(Fun, Acc0, It) ->
    case iterator_done(It) of
        true ->
            Acc0;
        false ->
<<<<<<< HEAD
            Acc = Fun(iterator_element(It), Acc0),
            do_fold_elements(Fun, Acc, iterate(It))
=======
            try
                Acc = Fun(iterator_element(It), Acc0),
                do_fold_elements(Fun, Acc, iterate(It))
            catch
                _:{break, _} = Break ->
                    do_fold_elements(Fun, Acc0, iterate(Break, It))
            end
>>>>>>> ba639073
    end.


%% -----------------------------------------------------------------------------
%% @doc
%% @end
%% -----------------------------------------------------------------------------
-spec match(continuation_or_eot()) ->
    {[{plum_db_key(), value_or_values()}], continuation_or_eot()}
    | ?EOT.

match(Cont) ->
    match(Cont, []).

%% -----------------------------------------------------------------------------
%% @doc
%% @end
%% -----------------------------------------------------------------------------
-spec match(continuation_or_eot(), match_opts()) ->
    {[{plum_db_key(), value_or_values()}], continuation()}
    | ?EOT.

match(?EOT, _) ->
    ?EOT;

match(#continuation{} = Cont, Opts) ->
    Fun = fun(KV, Acc) -> [KV | Acc] end,
    fold(Fun, [], Cont, Opts).


%% -----------------------------------------------------------------------------
%% @doc Notice that is you used a resolver option, you will need to call
%% {@link match/2} with any continuation as first arg, and the same options as
%% second arg. This is becuase a resolver can be a function and does it might
%% not be safe to serialize to an external client.
%% @end
%% -----------------------------------------------------------------------------
-spec match(plum_db_prefix_pattern(), plum_db_pkey_pattern(), match_opts()) ->
    [{plum_db_key(), value_or_values()}]
    | {[{plum_db_key(), value_or_values()}], continuation()}
    | ?EOT.

match(FullPrefix0, KeyPattern, Opts0) ->
    FullPrefix = normalise_prefix(FullPrefix0),
    %% KeyPattern overrides any match option present in Opts0
    Opts = [{match, KeyPattern} | lists:keydelete(match, 1, Opts0)],
    Fun = fun(KV, Acc) -> [KV | Acc] end,
    fold(Fun, [], FullPrefix, Opts).


%% -----------------------------------------------------------------------------
%% @doc Same as to_list(FullPrefix, [])
%% @end
%% -----------------------------------------------------------------------------
-spec to_list(plum_db_prefix()) -> [{plum_db_key(), value_or_values()}].

to_list(FullPrefix) ->
    to_list(FullPrefix, []).


%% -----------------------------------------------------------------------------
%% @doc Return a list of all keys and values stored under a given
%% prefix/subprefix. Available options are the same as those provided to
%% iterator/2.
%% @end
%% -----------------------------------------------------------------------------
-spec to_list(FullPrefix :: plum_db_prefix(), Opts :: fold_opts()) ->
    [{plum_db_key(), value_or_values()}].

to_list(FullPrefix0, Opts) ->
    FullPrefix = normalise_prefix(FullPrefix0),
    Fun = fun
        ({Key, ValOrVals}, Acc) ->
            [{Key, ValOrVals} | Acc];
        (Key, Acc) ->
            [Key | Acc]
    end,
    fold(Fun, [], FullPrefix, Opts).


%% -----------------------------------------------------------------------------
%% @doc Returns a full-prefix iterator: an iterator for all full-prefixes that
%% have keys stored under them.
%% When done with the iterator, iterator_close/1 must be called.
%% This iterator works across all existing store partitions, treating the set
%% of partitions as a single logical database. As a result, ordering is partial
%% per partition and not global across them.
%%
%% Same as calling `iterator({undefined, undefined})'.
%% @end
%% -----------------------------------------------------------------------------
-spec iterator() -> iterator().

iterator() ->
    iterator({?WILDCARD, ?WILDCARD}).


%% -----------------------------------------------------------------------------
%% @doc Same as calling `iterator(FullPrefix, [])'.
%% @end
%% -----------------------------------------------------------------------------
-spec iterator(plum_db_prefix() | continuation()) -> iterator().

iterator(Term) ->
    iterator(Term, []).


%% -----------------------------------------------------------------------------
%% @doc Return an iterator pointing to the first key stored under a prefix
%%
%% This function can take the following options:
%%
%% * `resolver': either the atom `lww', `fww' or a function that resolves conflicts if
%% they are encounted (see get/3 for more details). Conflict resolution is
%% performed when values are retrieved (see iterator_key_value/1 and iterator_key_values/1).
%% If no resolver is provided no resolution is performed. The default is to not
%% provide a resolver.
%% * `allow_put': whether or not to write and broadcast a resolved value.
%% defaults to `true'.
%% * `default': Used when the value an iterator points to is a tombstone. default
%% is either an arity-1 function or a value. If a function, the key the
%% iterator points to is passed as the argument and the result is returned in
%% place of the tombstone. If default is a value, the value is returned in
%% place of the tombstone. This applies when using functions such as
%% iterator_key_values/1 and iterator_key_values/1.
%% * `first' - the key this iterator should start at, equivalent to calling
%% iterator_move/2 passing the key as the second argument.
%% * `match': If match is undefined then all keys will may be visted by the
%% iterator, match can be:
%%     * an erlang term - which will be matched exactly against a key
%%     * '_' - the wildcard term which matches anything
%%     * an erlang tuple containing terms and '_' - if tuples are used as keys
%%     this can be used to iterate over some subset of keys
%% * `partitions': The list of partitions this iterator should cover. If
%% undefined it will cover all partitions (`pdb:partitions/0')
%% * `keys_only': whether to iterate only on keys (default: false)
%%
%% @end
%% -----------------------------------------------------------------------------
-spec iterator(plum_db_prefix_pattern() | continuation(), it_opts()) ->
    iterator().

iterator(#continuation{} = Cont, Opts) ->
    new_iterator(Cont, Opts);

iterator({Prefix, SubPrefix} = FullPrefix, Opts)
when (is_binary(Prefix) orelse is_atom(Prefix))
andalso (is_binary(SubPrefix) orelse is_atom(SubPrefix)) ->
    new_iterator(FullPrefix, Opts).


%% -----------------------------------------------------------------------------
%% @doc Create an iterator on `Node'. This allows for remote iteration by having
%% the worker keep track of the actual iterator (since ets
%% continuations cannot cross node boundaries). The iterator created iterates
%% all full-prefixes.
%% Once created the rest of the iterator API may be used as usual. When done
%% with the iterator, iterator_close/1 must be called
%% @end
%% -----------------------------------------------------------------------------
-spec remote_iterator(node()) -> remote_iterator().

remote_iterator(Node) ->
    remote_iterator(Node, {?WILDCARD, ?WILDCARD}).


-spec remote_iterator(node(), plum_db_prefix()) -> remote_iterator().
remote_iterator(Node, FullPrefix) ->
    remote_iterator(Node, FullPrefix, []).


%% -----------------------------------------------------------------------------
%% @doc Create an iterator on `Node'. This allows for remote iteration
%% by having the worker keep track of the actual iterator
%% (since ets continuations cannot cross node boundaries). When
%% `Perfix' is not a full prefix, the iterator created iterates all
%% sub-prefixes under `Prefix'. Otherse, the iterator iterates all keys
%% under a prefix. Once created the rest of the iterator API may be used as
%% usual.
%% When done with the iterator, iterator_close/1 must be called
%% @end
%% -----------------------------------------------------------------------------
-spec remote_iterator(node(), plum_db_prefix_pattern(), it_opts()) ->
    remote_iterator().

remote_iterator(Node, FullPrefix, Opts) when is_tuple(FullPrefix) ->
    PidRef = partisan:self(),
    Ref = partisan_gen_server:call(
        {?MODULE, Node},
        {open_remote_iterator, PidRef, FullPrefix, Opts},
        infinity
    ),
    #remote_iterator{ref = Ref, match_prefix = FullPrefix, node = Node}.



%% -----------------------------------------------------------------------------
%% @doc Advances the iterator by one key, full-prefix or sub-prefix
%% @end
%% -----------------------------------------------------------------------------
-spec iterate(iterator() | remote_iterator()) -> iterator() | remote_iterator().

iterate(#remote_iterator{ref = Ref, node = Node} = I) ->
    _ = partisan_gen_server:call({?MODULE, Node}, {iterate, Ref}, infinity),
    I;

iterate(#iterator{done = true} = I) ->
    %% No more partitions to cover, we are done
    I;

iterate(#iterator{ref = undefined, partitions = []} = I) ->
    %% No more partitions to cover, we are done
    I#iterator{done = true};

iterate(#iterator{ref = undefined, partitions = [H|_]} = I0) ->
    %% We finished with the previous partition and we still have
    %% more partitions to cover
    Name = plum_db_partition_server:name(H),
    FullPrefix = I0#iterator.match_prefix,
    Opts = I0#iterator.opts,
    Ref = case I0#iterator.keys_only of
        true ->
            plum_db_partition_server:key_iterator(Name, FullPrefix, Opts);
        false ->
            plum_db_partition_server:iterator(Name, FullPrefix, Opts)
    end,

    Res = plum_db_partition_server:iterator_move(Ref, I0#iterator.first),
    iterate(Res, I0#iterator{ref = Ref});

iterate(#iterator{ref = Ref} = I) ->
    iterate(plum_db_partition_server:iterator_move(Ref, prefetch), I).


%% @private
-spec iterate(plum_db_partition_server:iterator_move_result(), iterator()) ->
    iterator().

iterate({error, no_match, Ref1}, I0) ->
    %% We carry on trying to match the remaining keys
    iterate(I0#iterator{ref = Ref1});

iterate({error, _, Ref1}, #iterator{partitions = [H|T]} = I) ->
    %% There are no more elements in the partition
    Name = plum_db_partition_server:name(H),
    ok = plum_db_partition_server:iterator_close(Name, Ref1),
    I1 = iterator_reset_pointers(
        I#iterator{ref = undefined, partitions = T}
    ),
    iterate(I1);

<<<<<<< HEAD
=======
iterate({break, Result}, #iterator{ref = Ref1, partitions = [H]}) ->
    %% There are no more elements in the partition
    Name = plum_db_partition_server:name(H),
    ok = plum_db_partition_server:iterator_close(Name, Ref1),
    throw({stop, Result});

iterate({break, _}, #iterator{ref = Ref1, partitions = [H|T]} = I) ->
    %% There are no more elements in the partition
    Name = plum_db_partition_server:name(H),
    ok = plum_db_partition_server:iterator_close(Name, Ref1),
    I1 = iterator_reset_pointers(
        I#iterator{ref = undefined, partitions = T}
    ),
    iterate(I1);

>>>>>>> ba639073
iterate({ok, {{_, _} = Pref, K}, Ref1}, #iterator{keys_only = true} = I0) ->
    I0#iterator{
        ref = Ref1,
        prefix = Pref,
        key = K,
        object = undefined
    };

iterate({ok, {{_, _} = Pref, K}, V, Ref1}, #iterator{keys_only = false} = I0) ->
    I0#iterator{
        ref = Ref1,
        prefix = Pref,
        key = K,
        object = V
    }.


%% -----------------------------------------------------------------------------
%% @doc Closes the iterator. This function must be called on all open iterators
%% @end
%% -----------------------------------------------------------------------------
-spec iterator_close(iterator() | iterator() | remote_iterator()) -> ok.

iterator_close(#remote_iterator{ref = Ref, node = Node}) ->
    partisan_gen_server:call({?MODULE, Node}, {iterator_close, Ref}, infinity);

iterator_close(#iterator{ref = undefined}) ->
    ok;

iterator_close(#iterator{ref = DBIter, partitions = [H|_]}) ->
    Name = plum_db_partition_server:name(H),
    plum_db_partition_server:iterator_close(Name, DBIter).


%% -----------------------------------------------------------------------------
%% @doc Returns true if there is nothing more to iterate over
%% @end
%% -----------------------------------------------------------------------------
-spec iterator_done(iterator() | iterator() | remote_iterator()) -> boolean().

iterator_done(#remote_iterator{ref = Ref, node = Node}) ->
    partisan_gen_server:call({?MODULE, Node}, {iterator_done, Ref}, infinity);

iterator_done(#iterator{done = true}) ->
    true;

iterator_done(#iterator{ref = undefined, partitions = []}) ->
    true;

iterator_done(#iterator{}) ->
    false.


%% -----------------------------------------------------------------------------
%% @doc Returns the full-prefix being iterated by this iterator.
%% @end
%% -----------------------------------------------------------------------------
-spec iterator_prefix(iterator() | remote_iterator()) -> plum_db_prefix().

iterator_prefix(#remote_iterator{ref = Ref, node = Node}) ->
    partisan_gen_server:call({?MODULE, Node}, {prefix, Ref}, infinity);

iterator_prefix(#iterator{prefix = Prefix}) ->
    Prefix.




%% -----------------------------------------------------------------------------
%% @doc Return the key pointed at by the iterator. Before calling this function,
%% check the iterator is not complete w/ iterator_done/1. No conflict resolution
%% will be performed as a result of calling this function.
%% @end
%% -----------------------------------------------------------------------------
-spec iterator_key(iterator()) -> plum_db_key() | undefined.

iterator_key(#iterator{key = Key}) ->
    Key.


%% -----------------------------------------------------------------------------
%% @doc Returns a single value pointed at by the iterator.
%% If there are conflicts and a resolver was
%% specified in the options when creating this iterator, they will be resolved.
%% Otherwise, and error is returned.
%% If conflicts are resolved, the resolved value is written locally and a
%% broadcast is performed to update other nodes
%% in the cluster if `allow_put' is `true' (the default value). If `allow_put'
%% is `false', values are resolved but not written or broadcast.
%%
%% NOTE: if resolution may be performed this function must be called at most
%% once before calling iterate/1 on the iterator (at which point the function
%% can be called once more).
%% @end
%% -----------------------------------------------------------------------------
-spec iterator_key_value(iterator() | remote_iterator() | iterator()) ->
    {plum_db_key() , plum_db_value()} | {error, conflict}.

iterator_key_value(#iterator{opts = Opts} = I) ->
    Default = iterator_default(I),
    Key = I#iterator.key,
    PKey = {I#iterator.prefix, Key},
    Obj = I#iterator.object,
    AllowPut = get_option(allow_put, Opts, true),
    case get_option(resolver, Opts, undefined) of
        undefined ->
            case plum_db_object:value_count(Obj) of
                1 ->
                    Value = maybe_tombstone(plum_db_object:value(Obj), Default),
                    {Key, Value};
                _ ->
                    {error, conflict}
            end;
        Resolver ->
            case maybe_resolve(PKey, Obj, Resolver, AllowPut) of
                {ok, Resolved} ->
                    {Key, maybe_tombstone(Resolved, Default)};
                {error, _} = Error ->
                    Error
            end
    end;

iterator_key_value(#remote_iterator{ref = Ref, node = Node}) ->
    partisan_gen_server:call({?MODULE, Node}, {iterator_key_value, Ref}, infinity).


%% -----------------------------------------------------------------------------
%% @doc Return the key and all sibling values pointed at by the iterator.
%% Before calling this function, check the iterator is not complete w/
%% iterator_done/1.
%% If a resolver was passed to iterator/0 when creating the given iterator,
%% siblings will be resolved using the given function, last-write-wins (if
%% `lww' is passed as the resolver) or first-write-wins (if
%% `fww' is passed as the resolver). If no resolver was used then no conflict
%% resolution will take place.
%% If conflicts are resolved, the resolved value is written to
%% local store and a broadcast is submitted to update other nodes in the
%% cluster if `allow_put' is `true'. If `allow_put' is `false' the values are
%% resolved but are not written or broadcast. A single value is returned as the
%% second element of the tuple in the case values are resolved. If no
%% resolution takes place then a list of values will be returned as the second
%% element (even if there is only a single sibling).
%%
%% NOTE: if resolution may be performed this function must be called at most
%% once before calling iterate/1 on the iterator (at which point the function
%% can be called once more).
%% @end
%% -----------------------------------------------------------------------------
-spec iterator_key_values(iterator()) -> {plum_db_key(), value_or_values()}.

iterator_key_values(#iterator{opts = Opts} = I) ->
    Default = iterator_default(I),
    Key = I#iterator.key,
    Obj = I#iterator.object,
    AllowPut = get_option(allow_put, Opts, true),

    case get_option(resolver, Opts, undefined) of
        undefined ->
            {Key, maybe_tombstones(plum_db_object:values(Obj), Default)};
        Resolver ->
            Prefix = I#iterator.prefix,
            case maybe_resolve({Prefix, Key}, Obj, Resolver, AllowPut) of
                {ok, Resolved} ->
                    {Key, maybe_tombstone(Resolved, Default)};
                {error, _} = Error ->
                    Error
            end
    end.


%% -----------------------------------------------------------------------------
%% @doc
%% @end
%% -----------------------------------------------------------------------------
-spec iterator_element(iterator() | iterator() | remote_iterator()) ->
    iterator_element().

iterator_element(#remote_iterator{ref = Ref, node = Node}) ->
    partisan_gen_server:call({?MODULE, Node}, {iterator_element, Ref}, infinity);

iterator_element(#iterator{prefix = P, key = K, object = Obj}) ->
    {{P, K}, Obj}.


%% -----------------------------------------------------------------------------
%% @doc Returns the value returned when an iterator points to a tombstone. If
%% the default used when creating the given iterator is a function it will be
%% applied to the current key the iterator points at. If no default was
%% provided the tombstone value was returned.
%% This function should only be called after checking iterator_done/1.
%% @end
%% -----------------------------------------------------------------------------
-spec iterator_default(iterator() | iterator()) ->
    plum_db_tombstone() | plum_db_value() | it_opt_default_fun().

iterator_default(#iterator{opts = []}) ->
    ?TOMBSTONE;

iterator_default(#iterator{opts = Opts} = I) ->
    case key_value:get(default, Opts, ?TOMBSTONE) of
        Fun when is_function(Fun) ->
            Fun(iterator_key(I));
        Val -> Val
    end.


%% -----------------------------------------------------------------------------
%% @doc Return the local hash associated with a full-prefix or prefix. The hash
%% value is updated periodically and does not always reflect the most recent
%% value. This function can be used to determine when keys stored under a
%% full-prefix or prefix have changed.
%% If the tree has not yet been updated or there are no keys stored the given
%% (full-)prefix. `undefined' is returned.
%% @end
%% -----------------------------------------------------------------------------
-spec prefix_hash(partition(), plum_db_prefix()) -> binary() | undefined.

prefix_hash(Partition, {_, _} = Prefix) ->
    plum_db_partition_hashtree:prefix_hash(Partition, Prefix).


%% -----------------------------------------------------------------------------
%% @doc Returns a mapping of prefixes (the first element of a plum_db_prefix()
%% tuple) to prefix_type() only for those prefixes for which a type was
%% declared using the application optiont `prefixes'.
%% @end
%% -----------------------------------------------------------------------------
-spec prefixes() -> prefixes().

prefixes() ->
    plum_db_config:get(prefixes).


%% -----------------------------------------------------------------------------
%% @doc
%% @end
%% -----------------------------------------------------------------------------
-spec prefix_type(term()) -> prefix_type() | undefined.

prefix_type(Prefix) when is_atom(Prefix) orelse is_binary(Prefix) ->
    plum_db_config:get([prefixes, Prefix, type], undefined).


%% -----------------------------------------------------------------------------
%% @doc Same as put(FullPrefix, Key, Value, [])
%% @end
%% -----------------------------------------------------------------------------
-spec put(
    plum_db_prefix(), plum_db_key(), plum_db_value() | plum_db_modifier()) ->
    ok.

put(FullPrefix, Key, ValueOrFun) ->
    put(FullPrefix, Key, ValueOrFun, []).


%% -----------------------------------------------------------------------------
%% @doc Stores or updates the value at the given prefix and key locally and then
%% triggers a broadcast to notify other nodes in the cluster. Currently, there
%% are no put options.
%%
%% NOTE: because the third argument to this function can be a plum_db_modifier(),
%% used to resolve conflicts on write, values cannot be functions.
%% To store functions wrap them in another type like a tuple.
%% @end
%% -----------------------------------------------------------------------------
-spec put(
    plum_db_prefix(),
    plum_db_key(),
    plum_db_value() | plum_db_modifier(),
    put_opts()) ->
    ok | {error, Reason :: any()}.

put({Prefix, SubPrefix} = FullPrefix, Key, ValueOrFun, Opts)
when (is_binary(Prefix) orelse is_atom(Prefix))
andalso (is_binary(SubPrefix) orelse is_atom(SubPrefix)) ->
    PKey = prefixed_key(FullPrefix, Key),

    Res = plum_db_partition_server:put(
        plum_db_partition_server:name(get_partition(PKey)),
        PKey,
        ValueOrFun,
        Opts,
        infinity
    ),

    case Res of
        {ok, _} ->
            ok;
        {error, _} = Error ->
            Error
    end.
<<<<<<< HEAD
=======


%% -----------------------------------------------------------------------------
%% @doc
%% @end
%% -----------------------------------------------------------------------------
-spec dirty_put(
    plum_db_prefix(),
    plum_db_key(),
    plum_db_object:t(),
    put_opts()) ->
    ok | {error, Reason :: any()}.

dirty_put({Prefix, SubPrefix} = FullPrefix, Key, Object, Opts)
when (is_binary(Prefix) orelse is_atom(Prefix))
andalso (is_binary(SubPrefix) orelse is_atom(SubPrefix)) ->
    PKey = prefixed_key(FullPrefix, Key),

    Res = plum_db_partition_server:dirty_put(
        plum_db_partition_server:name(get_partition(PKey)),
        PKey,
        Object,
        Opts,
        infinity
    ),

    case Res of
        {ok, _} ->
            ok;
        {error, _} = Error ->
            Error
    end.
>>>>>>> ba639073




%% -----------------------------------------------------------------------------
%% @doc Same as delete(FullPrefix, Key, [])
%% @end
%% -----------------------------------------------------------------------------
-spec delete(plum_db_prefix(), plum_db_key()) -> ok.

delete(FullPrefix, Key) ->
    delete(FullPrefix, Key, []).


%% -----------------------------------------------------------------------------
%% @doc Logically deletes the value associated with the given prefix
%% and key locally and then triggers a broradcast to notify other nodes in the
%% cluster. Currently there are no delete options.
%%
%% NOTE: currently deletion is logical and no GC is performed.
%% @end
%% -----------------------------------------------------------------------------
-spec delete(plum_db_prefix(), plum_db_key(), delete_opts()) -> ok.

delete(FullPrefix, Key, _Opts) ->
    put(FullPrefix, Key, ?TOMBSTONE, []).


%% -----------------------------------------------------------------------------
%% @doc Same as delete(FullPrefix, Key, []).
%% EXPERIMENTAL DRAFT - DO NOT USE IT
%% @end
%% -----------------------------------------------------------------------------
-spec erase(plum_db_prefix(), plum_db_key()) -> ok.

erase(FullPrefix, Key) ->
    erase(FullPrefix, Key, []).


%% -----------------------------------------------------------------------------
%% @doc Logically erases the value associated with the given prefix
%% and key locally and then triggers a broradcast to notify other nodes in the
%% cluster. Currently there are no erase options.
%%
%% EXPERIMENTAL DRAFT - DO NOT USE IT
%% NOTE: currently deletion is logical and no GC is performed.
%%
%% @end
%% -----------------------------------------------------------------------------
-spec erase(plum_db_prefix(), plum_db_key(), erase_opts()) -> ok.

erase({?WILDCARD, _} = PKey, _, _) ->
    error(badarg, [PKey]);

erase({_, ?WILDCARD} = PKey, _, _) ->
    error(badarg, [PKey]);

erase(_, ?WILDCARD = Key, _) ->
    error(badarg, [Key]);

erase({Prefix, SubPrefix} = FullPrefix, Key, Opts)
when (is_binary(Prefix) orelse is_atom(Prefix))
andalso (is_binary(SubPrefix) orelse is_atom(SubPrefix)) ->
    PKey = prefixed_key(FullPrefix, Key),
    Server = plum_db_partition_server:name(get_partition(PKey)),
    Timeout = get_option(timeout, Opts, infinity),
    ok = plum_db_partition_server:erase(Server, PKey, Timeout).


%% -----------------------------------------------------------------------------
%% @doc
%% @end
%% -----------------------------------------------------------------------------
-spec take(plum_db_prefix(), plum_db_key()) -> plum_db_value() | undefined.

take(FullPrefix, Key) ->
    take(FullPrefix, Key, []).


%% -----------------------------------------------------------------------------
%% @doc
%% @end
%% -----------------------------------------------------------------------------
-spec take(plum_db_prefix(), plum_db_key(), get_opts()) ->
    plum_db_value() | undefined.

take({Prefix, SubPrefix} = FullPrefix, Key, Opts)
when (is_binary(Prefix) orelse is_atom(Prefix))
andalso (is_binary(SubPrefix) orelse is_atom(SubPrefix)) ->
    PKey = prefixed_key(FullPrefix, Key),
    Name = plum_db_partition_server:name(get_partition(PKey)),

    case plum_db_partition_server:take(Name, PKey) of
        {ok, {Existing, _}} ->
            case Existing of
                undefined ->
                    undefined;
                Existing ->
                    Default = get_option(default, Opts, undefined),
                    maybe_tombstone(plum_db_object:value(Existing), Default)
            end;

        {error, {badrpc, Class, Reason, Stack}} ->
            erlang:raise(Class, Reason, Stack)
    end.




%% =============================================================================
%% GEN_SERVER_ CALLBACKS
%% =============================================================================


%% @private
-spec init([]) ->
    {ok, state()}
    | {ok, state(), non_neg_integer() | infinity}
    | ignore
    | {stop, term()}.

init([]) ->
    ?MODULE = ets:new(
        ?MODULE,
        [
            named_table,
            {keypos, 1},
            {read_concurrency, true},
            {write_concurrency, true},
            {decentralized_counters, true}
        ]
    ),
    State = #state{iterators = ?MODULE},
    {ok, State}.


%% @private
-spec handle_call(term(), {pid(), term()}, state()) ->
    {reply, term(), state()}
    | {reply, term(), state(), non_neg_integer()}
    | {noreply, state()}
    | {noreply, state(), non_neg_integer()}
    | {stop, term(), term(), state()}
    | {stop, term(), state()}.

handle_call({open_remote_iterator, PidRef, FullPrefix, Opts}, _From, State) ->
    Iterator = new_remote_iterator(PidRef, FullPrefix, Opts, State),
    {reply, Iterator, State};

handle_call({iterate, RemoteRef}, _From, State) ->
    Res = from_remote_iterator(fun iterate/1, RemoteRef, State),
    {reply, Res, State};

handle_call({iterator_key_value, RemoteRef}, _From, State) ->
    Res = from_remote_iterator(fun iterator_key_value/1, RemoteRef, State),
    {reply, Res, State};

handle_call({iterator_element, RemoteRef}, _From, State) ->
    Res = from_remote_iterator(fun iterator_element/1, RemoteRef, State),
    {reply, Res, State};

handle_call({iterator_prefix, RemoteRef}, _From, State) ->
    Res = from_remote_iterator(fun iterator_prefix/1, RemoteRef, State),
    {reply, Res, State};

handle_call({iterator_done, RemoteRef}, _From, State) ->
    Res = case
        from_remote_iterator(fun iterator_done/1, RemoteRef, State)
    of
        undefined -> true; % if we don't know about iterator, treat it as done
        Other -> Other
    end,
    {reply, Res, State};

handle_call({iterator_close, RemoteRef}, _From, State) ->
    close_remote_iterator(RemoteRef, State),
    {reply, ok, State};

handle_call(_Message, _From, State) ->
    {reply, {error, unsupported_call}, State}.


%% @private
-spec handle_cast(term(), state()) ->
    {noreply, state()}
    | {noreply, state(), non_neg_integer()}
    | {stop, term(), state()}.

handle_cast(_Msg, State) ->
    {noreply, State}.


%% @private
-spec handle_info(term(), state()) ->
    {noreply, state()}
    | {noreply, state(), non_neg_integer()}
    | {stop, term(), state()}.

handle_info({'DOWN', ItRef, process, _Pid, _Reason}, State) ->
    close_remote_iterator(ItRef, State),
    {noreply, State};

handle_info({nodedown, Node}, State) ->
    ok = close_remote_iterators(Node, State),
    {noreply, State};

handle_info(Event, State) ->
    ?LOG_INFO(#{
        description => "Unhandled event",
        event => Event
    }),
    {noreply, State}.


%% @private
-spec terminate(term(), state()) -> term().

terminate(_Reason, _State) ->
    ok.


%% @private
-spec code_change(term() | {down, term()}, state(), term()) -> {ok, state()}.

code_change(_OldVsn, State, _Extra) ->
    {ok, State}.



%% =============================================================================
%% API: PARTISAN_PLUMTREE_BROADCAST_HANDLER CALLBACKS
%% =============================================================================



%% -----------------------------------------------------------------------------
%% @doc Returns the channel to be used when broadcasting plum_db operations.
%% @end
%% -----------------------------------------------------------------------------
-spec broadcast_channel() -> partisan:channel().

broadcast_channel() ->
    plum_db_config:get(data_channel).


%% -----------------------------------------------------------------------------
%% @doc Deconstructs a broadcast that is sent using
%% `broadcast/2' as the handling module returning the message id
%% and payload.
%%
%% > This function is part of the implementation of the
%% partisan_plumtree_broadcast_handler behaviour.
%% > You should never call it directly.
%% @end
%% -----------------------------------------------------------------------------
-spec broadcast_data(plum_db_broadcast()) ->
    {{plum_db_pkey(), plum_db_context()}, plum_db_object()}.

broadcast_data(#plum_db_broadcast{pkey = Key, obj = Obj}) ->
    Context = plum_db_object:context(Obj),
    {{Key, Context}, Obj}.


%% -----------------------------------------------------------------------------
%% @doc Merges a remote copy of an object record sent via broadcast w/ the
%% local view for the key contained in the message id. If the remote copy is
%% causally older than the current data stored then `false' is returned and no
%% updates are merged. Otherwise, the remote copy is merged (possibly
%% generating siblings) and `true' is returned.
%%
%% > This function is part of the implementation of the
%% partisan_plumtree_broadcast_handler behaviour.
%% > You should never call it directly.
%% @end
%% -----------------------------------------------------------------------------
-spec merge(
    {plum_db_pkey(), undefined | plum_db_context()},
    undefined | plum_db_object()) -> boolean().

merge({PKey, _Context}, Obj) ->
    plum_db_partition_server:merge(
        plum_db_partition_server:name(get_partition(PKey)),
        PKey,
        Obj,
        infinity
    ).


%% -----------------------------------------------------------------------------
%% @doc Same as merge/2 but merges the object on `Node'
%%
%% > This function is part of the implementation of the
%% partisan_plumtree_broadcast_handler behaviour.
%% > You should never call it directly.
%% @end
%% -----------------------------------------------------------------------------
-spec merge(
    node(),
    {plum_db_pkey(), undefined | plum_db_context()},
    plum_db_object()) ->
    boolean().

merge(Node, {PKey, _Context}, Obj) ->
    %% Merge is implemented by the worker as an atomic read-merge-write op
    %% TODO: Evaluate using the merge operation in RocksDB when available
    plum_db_partition_server:merge(
        {plum_db_partition_server:name(get_partition(PKey)), Node},
        PKey,
        Obj,
        infinity
    ).


%% -----------------------------------------------------------------------------
%% @doc Returns false if the update (or a causally newer update) has already
%% been received (stored locally).
%%
%% > This function is part of the implementation of the
%% partisan_plumtree_broadcast_handler behaviour.
%% > You should never call it directly.
%% @end
%% -----------------------------------------------------------------------------
-spec is_stale({plum_db_pkey(), plum_db_context()}) -> boolean().

is_stale({PKey, Context}) ->
    plum_db_object:is_stale(Context, ?MODULE:get_object(PKey)).


%% -----------------------------------------------------------------------------
%% @doc Returns the object associated with the given prefixed key `Pkey' and
%% context `Context' (message id) if the currently stored version has an equal
%% context. Otherwise returns the atom `stale'.
%%
%% Because it assumes that a grafted context can only be causally older than
%% the local view, a `stale' response means there is another message that
%% subsumes the grafted one.
%%
%% > This function is part of the implementation of the
%% partisan_plumtree_broadcast_handler behaviour.
%% > You should never call it directly.
%% @end
%% -----------------------------------------------------------------------------
-spec graft({plum_db_pkey(), plum_db_context()}) ->
    stale | {ok, plum_db_object()} | {error, term()}.

graft({PKey, Context}) ->
    case ?MODULE:get_object(PKey) of
        undefined ->
            %% There would have to be a serious error in implementation to hit
            %% this case.
            %% Catch it here b/c it would be much harder to detect
            {error, {not_found, PKey}};
         Obj ->
            case plum_db_object:equal_context(Context, Obj) of
                false ->
                    %% when grafting the context will never be causally newer
                    %% than what we have locally. Since its not equal,
                    %% it must be an ancestor. Thus we've sent another, newer
                    %% update that contains this context's information in
                    %% addition to its own.  This graft is deemed stale
                    stale;
                true ->
                    {ok, Obj}
            end
    end.


%% -----------------------------------------------------------------------------
%% @doc Triggers an asynchronous exchange.
%% Calls {@link exchange/2} with an empty map as the second argument.
%% > The exchange is only triggered if the application option `aae_enabled' is
%% set to `true'.
%% @end
%% -----------------------------------------------------------------------------
-spec exchange(node()) -> {ok, pid()} | {error, term()}.

exchange(Peer) ->
    exchange(Peer, #{}).


%% -----------------------------------------------------------------------------
%% @doc Triggers an asynchronous exchange.
%% The exchange is performed asynchronously by spawning a supervised process. Read the {@link plum_db_exchanges_sup} documentation.
%%
%% `Opts' is a map accepting the following options:
%%
%% * `timeout' (milliseconds) –– timeout for the AAE exchange to conclude.
%%
%% > The exchange is only triggered if the application option `aae_enabled' is
%% set to `true'.
%% @end
%% -----------------------------------------------------------------------------
-spec exchange(node(), map()) -> {ok, pid()} | {error, term()}.

exchange(Peer, Opts) ->
    case plum_db_config:get(aae_enabled, true) of
        true ->
            NewOpts = maps:merge(#{timeout => 60000}, Opts),

            case plum_db_exchanges_sup:start_exchange(Peer, NewOpts) of
                {ok, Pid} ->
                    {ok, Pid};
                {error, Reason} ->
                    {error, Reason}
            end;
        false ->
            {error, aae_disabled}
    end.



%% -----------------------------------------------------------------------------
%% @doc Triggers a synchronous exchange.
%% Calls {@link sync_exchange/2} with an empty map as the second argument.
%% > The exchange is only triggered if the application option `aae_enabled' is
%% set to `true'.
%% @end
%% -----------------------------------------------------------------------------
-spec sync_exchange(node()) -> ok | {error, term()}.

sync_exchange(Peer) ->
    sync_exchange(Peer, #{}).


%% -----------------------------------------------------------------------------
%% @doc Triggers a synchronous exchange.
%% The exchange is performed synchronously by spawning a supervised process and
%% waiting (blocking) till it finishes.
%% Read the {@link plum_db_exchanges_sup} documentation.
%%
%% `Opts' is a map accepting the following options:
%%
%% * `timeout' (milliseconds) –– timeout for the AAE exchange to conclude.
%%
%% > The exchange is only triggered if the application option `aae_enabled' is
%% set to `true'.
%% @end
%% -----------------------------------------------------------------------------
-spec sync_exchange(node(), map()) -> ok | {error, term()}.

sync_exchange(Peer, Opts0) ->
    Timeout = 60000,
    Opts1 = maps:merge(#{timeout => Timeout}, Opts0),

    case plum_db_exchanges_sup:start_exchange(Peer, Opts1) of
        {ok, Pid} ->
            Ref = erlang:monitor(process, Pid),
            receive
                {'DOWN', Ref, process, Pid, normal} ->
                    ok;
                {'DOWN', Ref, process, Pid, Reason} ->
                    {error, Reason}
            after
                Timeout + 1000 ->
                    {error, timeout}
            end;
        {error, Reason} ->
            {error, Reason}
    end.



%% =============================================================================
%% PRIVATE
%% =============================================================================



%% @private
iterator_reset_pointers(#iterator{} = I) ->
    I#iterator{prefix = undefined, key = undefined, object = undefined}.


%% @private
maybe_resolve(PKey, Existing, Method, AllowPut) ->
    SibCount = plum_db_object:value_count(Existing),
    maybe_resolve(PKey, Existing, SibCount, Method, AllowPut).


%% @private
maybe_resolve(_PKey, Existing, 1, _Method, _AllowPut) ->
    {ok, plum_db_object:value(Existing)};

maybe_resolve(PKey, Existing, _, Method, AllowPut) ->
    try plum_db_object:resolve(Existing, Method) of
        Resolved ->
            RValue = plum_db_object:value(Resolved),
            case AllowPut of
                false ->
                    ok;
                true ->
                    _ = plum_db_partition_server:put(
                        plum_db_partition_server:name(get_partition(PKey)),
                        PKey,
                        RValue,
                        [],
                        infinity
                    ),
                    ok
            end,
            {ok, RValue}
    catch
        Class:Reason:Stacktrace ->
            ?LOG_ERROR(#{
                description => "Error while applying user resolver function",
                class => Class,
                reason => Reason,
                stacktrace => Stacktrace
            }),
            {error, badresolver}
    end.


%% @private
maybe_tombstones(Values, Default) ->
    [maybe_tombstone(Value, Default) || Value <- Values].


%% @private
maybe_tombstone(?TOMBSTONE, Default) ->
    Default;

maybe_tombstone(Value, _Default) ->
    Value.


%% @private
-spec prefixed_key(plum_db_prefix(), plum_db_key()) -> plum_db_pkey().
prefixed_key(FullPrefix, Key) ->
    {FullPrefix, Key}.


%% @private
get_option(Key, Opts, Default) ->
    case lists:keyfind(Key, 1, Opts) of
        {Key, Value} ->
            Value;
        _ ->
            Default
    end.


%% @private
new_remote_iterator(PidRef, FullPrefix, Opts, #state{iterators = Iterators}) ->
    Node = partisan:node(PidRef),
    Ref = partisan:monitor(process, PidRef),
    Iterator = new_iterator(FullPrefix, Opts),
    ets:insert(Iterators, [{Ref, Node, Iterator}]),
    Ref.


%% @private
close_remote_iterator(Ref, #state{iterators = Iterators} = State) ->
    from_remote_iterator(fun iterator_close/1, Ref, State),
    true = partisan:demonitor(Ref, [flush]),
    _ = ets:take(Iterators, Ref),
    ok.


%% -----------------------------------------------------------------------------
%% @private
%% @doc Used when we get a nodedown signal
%% @end
%% -----------------------------------------------------------------------------
close_remote_iterators(Node, #state{iterators = Iterators}) ->
    %% We retrieve the references so that we can demonitor
    Refs = ets:select(Iterators, [{{'$1', Node, '_'}, [], ['$1']}]),
    _ = [catch partisan:demonitor(Ref, [flush]) || Ref <- Refs],

    %% We delete them all
    true = ets:match_delete(Iterators, {'_', Node, '_'}),
    ok.


%% @private
from_remote_iterator(Fun, Ref, State) ->
    Tab = State#state.iterators,

    try ets:lookup_element(Tab, Ref, 3) of
        It0 ->
            case Fun(It0) of
                #iterator{} = It1 ->
                    true = ets:update_element(Tab, Ref, {3, It1}),
                    It1;
                Other ->
                    Other
            end
    catch
        error:badarg ->
            undefined
    end.


%% @private
new_iterator(#continuation{} = Cont, Opts0) ->
    %% We respect the previous options but we add resolver which was removed
    %% when creating the continuation
    Resolver = get_option(resolver, Opts0, undefined),
    Opts = lists:keystore(
        resolver, 1, Cont#continuation.opts, {resolver, Resolver}
    ),

    I = #iterator{
        match_prefix = Cont#continuation.match_prefix,
        first = Cont#continuation.first,
        prefix = Cont#continuation.prefix,
        key = Cont#continuation.key,
        object = Cont#continuation.object,
        keys_only = Cont#continuation.keys_only,
        partitions = Cont#continuation.partitions,
        opts = Opts
    },
    %% We fetch the first key
    iterate(I);

new_iterator(FullPrefix, Opts) ->
    FirstKey = case key_value:get(first, Opts, undefined) of
        undefined -> FullPrefix;
        Key -> {FullPrefix, Key}
    end,
    KeysOnly = key_value:get(keys_only, Opts, false),
    Partitions = case get_option(partitions, Opts, undefined) of
        undefined ->
            get_covering_partitions(FullPrefix);
        L ->
            All = sets:from_list(plum_db:partitions()),
            sets:is_subset(sets:from_list(L), All) orelse
            error(badarg, partitions),
            L
    end,
    I = #iterator{
        match_prefix = FullPrefix,
        first = FirstKey,
        keys_only = KeysOnly,
        partitions = Partitions,
        opts = Opts
    },
    %% We fetch the first key
    iterate(I).


%% @private
new_continuation(#iterator{} = I) ->
    MatchPrefix = I#iterator.match_prefix,
    First = {I#iterator.prefix, I#iterator.key},
    #continuation{
        match_prefix = MatchPrefix,
        first = First,
        prefix = I#iterator.prefix,
        key = I#iterator.key,
        object = I#iterator.object,
        keys_only = I#iterator.keys_only,
        partitions = I#iterator.partitions,
        %% Resolver can be a fun so the caller needs to provide it when using
        %% the continuation. This will allow uis to serialize and externalize
        %% the continuation e.g. HTTP.
        opts = lists:keydelete(resolver, 1, I#iterator.opts)
    }.

%% -----------------------------------------------------------------------------
%% @doc
%% @end
%% -----------------------------------------------------------------------------
get_covering_partitions({'_', _}) ->
    partitions();

get_covering_partitions({_, '_'}) ->
    partitions();

get_covering_partitions({Prefix, _} = FullPrefix) ->
    case plum_db_config:get([prefixes, Prefix, shard_by], prefix) of
        prefix ->
            [get_partition(prefix, FullPrefix)];
        key ->
            partitions()
    end.


%% @private
normalise_prefix({?WILDCARD, _})  ->
    %% If the Prefix is a wildcard the fullprefix is a wildcard
    {?WILDCARD, ?WILDCARD};
normalise_prefix(FullPrefix) when tuple_size(FullPrefix) =:= 2 ->
    FullPrefix.<|MERGE_RESOLUTION|>--- conflicted
+++ resolved
@@ -604,16 +604,6 @@
             {Acc0, ?EOT};
         true ->
             Acc0;
-<<<<<<< HEAD
-        false when It#iterator.keys_only == true ->
-            K = It#iterator.key,
-            {Acc1, Cnt} = do_fold_acc(K, Fun, Acc0, Cnt0, RemoveTombs),
-            do_fold_next(Fun, Acc1, iterate(It), RemoveTombs, Limit, Cnt);
-        false when Cnt0 < Limit ->
-            KV = iterator_key_values(It),
-            {Acc1, Cnt} = do_fold_acc(KV, Fun, Acc0, Cnt0, RemoveTombs),
-            do_fold_next(Fun, Acc1, iterate(It), RemoveTombs, Limit, Cnt);
-=======
         false when It#iterator.keys_only orelse Cnt0 < Limit ->
             KV =
                 case It#iterator.keys_only of
@@ -632,7 +622,6 @@
                         Fun, Acc0, iterate(Break, It), RemoveTombs, Limit, Cnt0
                     )
             end;
->>>>>>> ba639073
         false ->
             Cont = new_continuation(It),
             {Acc0, Cont}
@@ -682,12 +671,9 @@
 
     try
         do_foreach(Fun, It, RemoveTombs)
-<<<<<<< HEAD
-=======
     catch
         throw:{stop, ok} ->
             ok
->>>>>>> ba639073
     after
         ok = iterator_close(It)
     end.
@@ -699,20 +685,6 @@
         true ->
             ok;
         false when It#iterator.keys_only == true ->
-<<<<<<< HEAD
-            _ = Fun(It#iterator.key),
-            do_foreach(Fun, iterate(It), RemoveTombs);
-        false ->
-            case iterator_key_values(It) of
-                {_, ?TOMBSTONE} when RemoveTombs == true ->
-                    ok;
-                {_, [?TOMBSTONE]} when RemoveTombs == true ->
-                    ok;
-                KV ->
-                    Fun(KV)
-            end,
-            do_foreach(Fun, iterate(It), RemoveTombs)
-=======
             try
                 _ = Fun(It#iterator.key),
                 do_foreach(Fun, iterate(It), RemoveTombs)
@@ -735,7 +707,6 @@
                 _:break ->
                     do_foreach(Fun, iterate({break, ok}, It), RemoveTombs)
             end
->>>>>>> ba639073
     end.
 
 
@@ -776,10 +747,6 @@
         true ->
             Acc0;
         false ->
-<<<<<<< HEAD
-            Acc = Fun(iterator_element(It), Acc0),
-            do_fold_elements(Fun, Acc, iterate(It))
-=======
             try
                 Acc = Fun(iterator_element(It), Acc0),
                 do_fold_elements(Fun, Acc, iterate(It))
@@ -787,7 +754,6 @@
                 _:{break, _} = Break ->
                     do_fold_elements(Fun, Acc0, iterate(Break, It))
             end
->>>>>>> ba639073
     end.
 
 
@@ -1039,8 +1005,6 @@
     ),
     iterate(I1);
 
-<<<<<<< HEAD
-=======
 iterate({break, Result}, #iterator{ref = Ref1, partitions = [H]}) ->
     %% There are no more elements in the partition
     Name = plum_db_partition_server:name(H),
@@ -1056,7 +1020,6 @@
     ),
     iterate(I1);
 
->>>>>>> ba639073
 iterate({ok, {{_, _} = Pref, K}, Ref1}, #iterator{keys_only = true} = I0) ->
     I0#iterator{
         ref = Ref1,
@@ -1348,8 +1311,6 @@
         {error, _} = Error ->
             Error
     end.
-<<<<<<< HEAD
-=======
 
 
 %% -----------------------------------------------------------------------------
@@ -1382,7 +1343,6 @@
         {error, _} = Error ->
             Error
     end.
->>>>>>> ba639073
 
 
 
