--- conflicted
+++ resolved
@@ -29,7 +29,6 @@
     %% by other nodes
     iterators           ::  ets:tab()
 }).
-
 
 
 -record(iterator, {
@@ -433,43 +432,6 @@
     end.
 
 
-
-%% -----------------------------------------------------------------------------
-%% @doc Same as fold(Fun, Acc0, FullPrefix, []).
-%% @end
-%% -----------------------------------------------------------------------------
--spec foreach(foreach_fun(), plum_db_prefix()) -> any().
-foreach(Fun, FullPrefix) ->
-    foreach(Fun, FullPrefix, []).
-
-
-%% -----------------------------------------------------------------------------
-%% @doc Fold over all keys and values stored under a given prefix/subprefix.
-%% Available options are the same as those provided to iterator/2. To return
-%% early, throw {break, Result} in your fold function.
-%% @end
-%% -----------------------------------------------------------------------------
--spec foreach(foreach_fun(), plum_db_prefix(), fold_opts()) -> any().
-foreach(Fun, FullPrefix, Opts) ->
-    It = iterator(FullPrefix, Opts),
-    try
-        do_foreach(Fun, It)
-    after
-        ok = iterator_close(It)
-    end.
-
-
-%% @private
-do_foreach(Fun, It) ->
-    case iterator_done(It) of
-        true ->
-            ok;
-        false ->
-            _ = Fun(iterator_key_values(It)),
-            do_foreach(Fun, iterate(It))
-    end.
-
-
 %% -----------------------------------------------------------------------------
 %% @doc Same as fold_elements(Fun, Acc0, FullPrefix, []).
 %% @end
@@ -597,11 +559,6 @@
 -spec to_list(FullPrefix :: plum_db_prefix(), Opts :: fold_opts()) ->
     [{plum_db_key(), value_or_values()}].
 
-<<<<<<< HEAD
-to_list({undefined, Term}, Opts) when Term =/= undefined ->
-    to_list({undefined, undefined}, Opts);
-=======
->>>>>>> 6db76faf
 
 to_list(FullPrefix0, Opts) ->
     FullPrefix = normalise_prefix(FullPrefix0),
@@ -1489,15 +1446,12 @@
 
 
 %% @private
-<<<<<<< HEAD
 first_key({undefined, undefined}) -> first;
 first_key({Prefix, undefined}) -> sext:prefix({{Prefix, '_'}, '_'});
 first_key({_, _} = FullPrefix) -> sext:prefix({FullPrefix, '_'}).
 
 
 %% @private
-=======
->>>>>>> 6db76faf
 new_remote_iterator(Pid, FullPrefix, Opts, #state{iterators = Iterators}) ->
     Ref = monitor(process, Pid),
     Iterator = new_iterator(FullPrefix, Opts),
